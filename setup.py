from setuptools import setup, find_packages, Extension
import distutils.sysconfig
import os
import subprocess
import shutil
import sys
import tempfile

sys.path.insert(0, 'graphillion')
import release


def check_for_openmp():
    """Check  whether the default compiler supports OpenMP.
    This routine is adapted from yt, thanks to Nathan
    Goldbaum. See https://github.com/pynbody/pynbody/issues/124"""

    # Create a temporary directory
    tmpdir = tempfile.mkdtemp()
    curdir = os.getcwd()
    os.chdir(tmpdir)

    # Get compiler invocation
    compiler = os.environ.get('CC',
                              distutils.sysconfig.get_config_var('CC'))

    # make sure to use just the compiler name without flags
    compiler = compiler.split()[0]

    # Attempt to compile a test script.
    # See http://openmp.org/wp/openmp-compilers/
    filename = r'test.c'
    with open(filename,'w') as f :
        f.write("""#include <omp.h>
#include <stdio.h>
int main() {
#pragma omp parallel
printf(\"Hello from thread %d, nthreads %d\\n\", omp_get_thread_num(), omp_get_num_threads());
}
""")
    try:
        with open(os.devnull, 'w') as fnull:
            exit_code = subprocess.call([compiler, '-fopenmp', filename],
                                        stdout=fnull, stderr=fnull)
    except OSError :
        exit_code = 1

    # Clean up
    os.chdir(curdir)
    shutil.rmtree(tmpdir)

    if exit_code == 0:
        return True
    else:
        import multiprocessing, platform
        cpus = multiprocessing.cpu_count()
        if cpus>1:
            print ("""WARNING:
OpenMP support is not available with your C compiler, even though your
machine has more than one core available.  Although Graphillion
supports parallel computation using OpenMP, it will only run on one
core with your current configuration.

Continuing your build without OpenMP...
""")
        return False


sources_list = [os.path.join('src', 'pygraphillion.cc'),
                os.path.join('src', 'graphillion', 'graphset.cc'),
                os.path.join('src', 'graphillion', 'setset.cc'),
                os.path.join('src', 'graphillion', 'util.cc'),
                os.path.join('src', 'graphillion', 'zdd.cc'),
                os.path.join('src', 'graphillion', 'reconf.cc'),
                os.path.join('src', 'SAPPOROBDD', 'bddc.c'),
                os.path.join('src', 'SAPPOROBDD', 'BDD.cc'),
                os.path.join('src', 'SAPPOROBDD', 'ZBDD.cc'),
                os.path.join('src', 'SAPPOROBDD', 'BDDCT.cc'),
                os.path.join('src', 'graphillion', 'partition', 'Partition.cc'),
                os.path.join('src', 'graphillion', 'partition', 'BalancedPartition.cc'),
                os.path.join('src', 'graphillion', 'reliability', 'reliability.cc'),
                os.path.join('src', 'graphillion', 'induced_graphs', 'InducedGraphs.cc'),
                os.path.join('src', 'graphillion', 'induced_graphs', 'WeightedInducedGraphs.cc'),
                os.path.join('src', 'graphillion', 'chordal', 'chordal.cc'),
                os.path.join('src', 'graphillion', 'odd_edges_subgraphs', 'OddEdgeSubgraphs.cc'),
                os.path.join('src', 'graphillion', 'variable_converter', 'variable_converter.cc')]

if sys.platform == 'win32':
    sources_list.append(os.path.join('src', 'mingw32', 'RpWinResource.c'))
    libraries_list = ['gdi32', 'kernel32', 'user32', 'Psapi']
    extra_compile_args_list = []
    extra_link_args_list = ['-static']
else:
    libraries_list = []
    if check_for_openmp():
        extra_compile_args_list = ['-fopenmp']
        extra_link_args_list = ['-fopenmp']
    else:
        extra_compile_args_list = []
        extra_link_args_list = []

<<<<<<< HEAD
# We add this option to suppress warning when compiling bddc.c
# in SAPPOROBDD library. It is no problem because
# the variables that the compiler warns are actually used.
extra_compile_args_list.append('-Wno-maybe-uninitialized')
=======
if os.uname().sysname == 'Darwin': # macOS
    dispatch_path = os.path.join(os.path.dirname(__file__),
                                 'compile_dispatch.sh')
    os.environ['CC'] = dispatch_path
>>>>>>> 0883c460

setup(name='Graphillion',
      version=release.version,
      description='Fast, lightweight library for a huge number of graphs',
      long_description="""\
Graphillion is a Python library for efficient graphset operations.
Unlike existing graph tools such as NetworkX, which are designed to
manipulate just a single graph at a time, Graphillion handles a large
set of graphs with great efficiency.  Surprisingly, trillions of
trillions of graphs can be processed on a single computer.
""",
      classifiers=[ # http://pypi.python.org/pypi?%3Aaction=list_classifiers
        'Development Status :: 4 - Beta',
        'Intended Audience :: Developers',
        'Intended Audience :: Science/Research',
        'License :: OSI Approved :: MIT License',
        'Operating System :: POSIX :: Linux',
        'Operating System :: POSIX :: BSD :: FreeBSD',
        'Operating System :: MacOS :: MacOS X',
        'Programming Language :: C',
        'Programming Language :: C++',
        'Programming Language :: Python :: 2.7',
        'Programming Language :: Python :: 2',
        'Programming Language :: Python :: 3.4',
        'Programming Language :: Python :: 3.5',
        'Programming Language :: Python :: 3.6',
        'Programming Language :: Python :: 3',
        'Topic :: Software Development :: Libraries :: Python Modules',
        'Topic :: Scientific/Engineering :: Information Analysis',
        'Topic :: Scientific/Engineering :: Mathematics',
        ],
      keywords=['graph', 'set', 'math', 'network'],
      author=release.authors[0][0],
      author_email=release.authors[0][1],
      url='http://graphillion.org/',
      license=release.license,
      packages=['graphillion'],
      install_requires=['future'],
      ext_modules=[
        Extension('_graphillion',
                  sources=sources_list,
                  include_dirs=['src', 'src/SAPPOROBDD'],
                  libraries=libraries_list,
                  define_macros=[('B_64', None)],
                  extra_compile_args=extra_compile_args_list,
                  extra_link_args=extra_link_args_list,
                  ),
        ],
      test_suite='graphillion.test',
      )<|MERGE_RESOLUTION|>--- conflicted
+++ resolved
@@ -99,17 +99,15 @@
         extra_compile_args_list = []
         extra_link_args_list = []
 
-<<<<<<< HEAD
+if os.uname().sysname == 'Darwin': # macOS
+    dispatch_path = os.path.join(os.path.dirname(__file__),
+                                 'compile_dispatch.sh')
+    os.environ['CC'] = dispatch_path
+
 # We add this option to suppress warning when compiling bddc.c
 # in SAPPOROBDD library. It is no problem because
 # the variables that the compiler warns are actually used.
 extra_compile_args_list.append('-Wno-maybe-uninitialized')
-=======
-if os.uname().sysname == 'Darwin': # macOS
-    dispatch_path = os.path.join(os.path.dirname(__file__),
-                                 'compile_dispatch.sh')
-    os.environ['CC'] = dispatch_path
->>>>>>> 0883c460
 
 setup(name='Graphillion',
       version=release.version,
