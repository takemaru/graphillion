--- conflicted
+++ resolved
@@ -35,14 +35,9 @@
                   libraries=['gmp', 'gmpxx'],
                   define_macros=[('B_64', None),
                                  ('HAVE_LIBGMP', None),
-<<<<<<< HEAD
-                                 ('HAVE_LIBGMPXX', None)],
-                  extra_compile_args=['-std=c++11'],
-=======
                                  ('HAVE_LIBGMPXX', None),
                                  ],
                   extra_compile_args=['-L/opt/local/lib'],
->>>>>>> 8e0eb7f6
                   ),
         ],
       )