# Permission is hereby granted, free of charge, to any person obtaining
# a copy of this software and associated documentation files (the
# "Software"), to deal in the Software without restriction, including
# without limitation the rights to use, copy, modify, merge, publish,
# distribute, sublicense, and/or sell copies of the Software, and to
# permit persons to whom the Software is furnished to do so, subject to
# the following conditions:
# 
# The above copyright notice and this permission notice shall be
# included in all copies or substantial portions of the Software.
# 
# THE SOFTWARE IS PROVIDED "AS IS", WITHOUT WARRANTY OF ANY KIND,
# EXPRESS OR IMPLIED, INCLUDING BUT NOT LIMITED TO THE WARRANTIES OF
# MERCHANTABILITY, FITNESS FOR A PARTICULAR PURPOSE AND
# NONINFRINGEMENT. IN NO EVENT SHALL THE AUTHORS OR COPYRIGHT HOLDERS BE
# LIABLE FOR ANY CLAIM, DAMAGES OR OTHER LIABILITY, WHETHER IN AN ACTION
# OF CONTRACT, TORT OR OTHERWISE, ARISING FROM, OUT OF OR IN CONNECTION
# WITH THE SOFTWARE OR THE USE OR OTHER DEALINGS IN THE SOFTWARE.

from builtins import range
from graphillion import GraphSet
import tempfile
import unittest


e1 = (1,2)
e2 = (1,3)
e3 = (2,4)
e4 = (3,4)

g0 = []
g1 = [e1]
g2 = [e2]
g3 = [e3]
g4 = [e4]
g12 = [e1, e2]
g13 = [e1, e3]
g14 = [e1, e4]
g23 = [e2, e3]
g24 = [e2, e4]
g34 = [e3, e4]
g123 = [e1, e2, e3]
g124 = [e1, e2, e4]
g134 = [e1, e3, e4]
g234 = [e2, e3, e4]
g1234 = [e1, e2, e3, e4]


class TestGraphSet(unittest.TestCase):

    def setUp(self):
        GraphSet.set_universe([e1 + (.3,), e2 + (-.2,), e3 + (-.2,), e4 + (.4,)],
                              traversal='bfs', source=1)

    def tearDown(self):
        pass

    def test_init(self):
        GraphSet.set_universe([('i', 'ii')])
        self.assertEqual(GraphSet.universe(), [('i', 'ii')])

        GraphSet.set_universe([e1 + (.3,), e2 + (-.2,), e3 + (-.2,), e4 + (.4,)],
                              traversal='bfs', source=1)
        self.assertEqual(GraphSet.universe(),
                         [e1 + (.3,), e2 + (-.2,), e3 + (-.2,), e4 + (.4,)])

        GraphSet.set_universe([e1 + (.3,), e2 + (-.2,), e3 + (-.2,), e4 + (.4,)],
                              traversal='dfs', source=1)
        self.assertEqual(GraphSet.universe(),
                         [e2 + (-.2,), e4 + (.4,), e1 + (.3,), e3 + (-.2,)])

        GraphSet.set_universe([e1 + (.3,), e2 + (-.2,), e3 + (-.2,), e4 + (.4,)],
                              traversal='greedy', source=3)
        self.assertEqual(GraphSet.universe(),
                         [e2 + (-.2,), e1 + (.3,), e3 + (-.2,), e4 + (.4,)])

        self.assertRaises(KeyError, GraphSet.set_universe, [(1,2), (2,1)])

        GraphSet.set_universe([(1,2), (3,4)])  # disconnected graph
        self.assertEqual(GraphSet.universe(), [(1,2), (3,4)])

    def test_constructors(self):
        gs = GraphSet()
        self.assertTrue(isinstance(gs, GraphSet))
        self.assertEqual(len(gs), 0)

        gs = GraphSet([])
        self.assertEqual(len(gs), 0)

        gs = GraphSet([g1, [(3,1)]])
        self.assertEqual(len(gs), 2)
        self.assertTrue(g1 in gs)
        self.assertTrue(g2 in gs)

        gs = GraphSet({})
        self.assertEqual(len(gs), 2**4)

        gs = GraphSet({'include': [e1, e2], 'exclude': [(4,3)]})
        self.assertEqual(len(gs), 2)
        self.assertTrue(g12 in gs)
        self.assertTrue(g123 in gs)

        self.assertRaises(KeyError, GraphSet, [(1,4)])
        self.assertRaises(KeyError, GraphSet, [[(1,4)]])
        self.assertRaises(KeyError, GraphSet, {'include': [(1,4)]})

        # copy constructor
        gs1 = GraphSet([g0, g12, g13])
        gs2 = gs1.copy()
        self.assertTrue(isinstance(gs2, GraphSet))
        gs1.clear()
        self.assertEqual(gs1, GraphSet())
        self.assertEqual(gs2, GraphSet([g0, g12, g13]))

        # repr
        gs = GraphSet([g0, g12, g13])
        self.assertEqual(
            repr(gs),
            "GraphSet([[], [(1, 2), (1, 3)], [(1, 2), (2, 4)]])")

        gs = GraphSet({})
        self.assertEqual(
            repr(gs),
            "GraphSet([[], [(1, 2)], [(1, 3)], [(2, 4)], [(3, 4)], [(1, 2), (1, 3)], [(1, ...")

    def test_graphs(self):
        GraphSet.set_universe([(1, 2), (1, 4), (2, 3), (2, 5), (3, 6), (4, 5),
                               (5, 6)])

        # any subgraph
        gs = GraphSet.graphs()
        self.assertTrue(isinstance(gs, GraphSet))
        self.assertEqual(len(gs), 2**7)
        self.assertTrue([(1, 2)] in gs)

        # subgraphs separating [1, 5] and [2]
        gs = GraphSet.graphs(vertex_groups=[[1, 5], [2]])
        self.assertEqual(len(gs), 6)
        self.assertTrue([(1, 4), (4, 5)] in gs)
        self.assertTrue([(1, 2), (1, 4), (4, 5)] not in gs)

        gs = GraphSet.graphs(vertex_groups=[[1], [2], [3], [4], [5], [6]])
        self.assertEqual(len(gs), 1)
        self.assertTrue([] in gs)
        self.assertTrue([(1, 2)] not in gs)

        # matching
        gs = GraphSet.matchings()
        self.assertEqual(len(gs), 22)
        self.assertTrue([(1, 2), (3, 6)] in gs)
        self.assertTrue([(1, 2), (2, 3), (3, 6)] not in gs)
        for g in gs:
            self.assertTrue(len(g) < 4)

        # subgraphs with 1 or 2 edges
        gs = GraphSet.graphs(num_edges=range(1, 3))
        self.assertEqual(len(gs), 28)
        for g in gs:
            self.assertTrue(1 <= len(g) and len(g) < 3)

        # single connected component and vertex islands
        gs = GraphSet.graphs(vertex_groups=[[]])
        self.assertEqual(len(gs), 80)
        self.assertTrue([(1, 2), (2, 3)] in gs)
        self.assertTrue([(1, 2), (2, 3), (4, 5)] not in gs)

        # any forest
        gs = GraphSet.graphs(no_loop=True)
        self.assertEqual(len(gs), 112)
        self.assertTrue([(1, 2), (1, 4), (2, 5)] in gs)
        self.assertTrue([(1, 2), (1, 4), (2, 5), (4, 5)] not in gs)
        for g in gs:
            self.assertTrue(len(g) < 6)

        # constrained by GraphSet
        gs = GraphSet.graphs(no_loop=True)
        gs = gs.graphs(vertex_groups=[[]])
        self.assertEqual(len(gs), 66)
        self.assertTrue([(1, 2), (1, 4), (2, 5)] in gs)
        self.assertTrue([(1, 2), (1, 4), (2, 5), (4, 5)] not in gs)

        # single connected components across 1, 3, and 5
        gs = GraphSet.connected_components([1, 3, 5])
        self.assertEqual(len(gs), 35)
        self.assertTrue([(1, 2), (2, 3), (2, 5)] in gs)
        self.assertTrue([(1, 2), (2, 3), (5, 6)] not in gs)

        GraphSet.set_universe([(1, 2), (1, 3), (1, 4), (1, 5), (2, 3), (2, 4),
                               (2, 5), (3, 4), (3, 5), (4, 5)])

        # cliques with 4 vertices
        gs = GraphSet.cliques(4)
        self.assertEqual(len(gs), 5)
        self.assertTrue([(1, 2), (1, 3), (1, 4), (2, 3), (2, 4), (3, 4)] in gs)
        self.assertTrue([(1, 2), (1, 3), (1, 4), (2, 3), (2, 4), (3, 5)] not in gs)

        GraphSet.set_universe([(1, 2), (1, 4), (2, 3), (2, 5), (3, 6), (4, 5),
                               (5, 6)])

        # trees rooted at 1
        gs = GraphSet.trees(1)
        self.assertEqual(len(gs), 45)
        self.assertTrue([] in gs)
        self.assertTrue([(1, 2), (1, 4), (2, 5), (4, 5)] not in gs)

        # spanning trees
        gs = GraphSet.trees(is_spanning=True)
        self.assertEqual(len(gs), 15)
        self.assertTrue([(1, 2), (1, 4), (2, 3), (2, 5), (3, 6)] in gs)
        self.assertTrue([(1, 2), (1, 4), (2, 3), (2, 5), (4, 5)] not in gs)
        for g in gs:
            self.assertEqual(len(g), 5)

        # forests rooted at 1 and 3
        gs = GraphSet.forests([1, 3])
        self.assertEqual(len(gs), 54)
        self.assertTrue([] in gs)
        self.assertTrue([(1, 2), (2, 3)] not in gs)

        # spanning forests rooted at 1 and 3
        gs = GraphSet.forests([1, 3], is_spanning=True)
        self.assertEqual(len(gs), 20)
        self.assertTrue([(1, 2), (1, 4), (2, 5), (3, 6)] in gs)
        self.assertTrue([(1, 2), (1, 4), (2, 3), (2, 5)] not in gs)
        for g in gs:
            self.assertEqual(len(g), 4)

        # cycles
        gs = GraphSet.cycles()
        self.assertEqual(len(gs), 3)
        self.assertTrue([(1, 2), (1, 4), (2, 5), (4, 5)] in gs)
        self.assertTrue([] not in gs)

        # hamilton cycles
        gs = GraphSet.cycles(is_hamilton=True)
        self.assertEqual(len(gs), 1)
        self.assertTrue([(1, 2), (1, 4), (2, 3), (3, 6), (4, 5), (5, 6)] in gs)

        # paths between 1 and 6
        gs = GraphSet.paths(1, 6)
        self.assertEqual(len(gs), 4)
        self.assertTrue([(1, 2), (2, 3), (3, 6)] in gs)
        self.assertTrue([(1, 2), (2, 3), (5, 6)] not in gs)

        # hamilton paths between 1 and 6
        gs = GraphSet.paths(1, 6, is_hamilton=True)
        self.assertEqual(len(gs), 1)
        self.assertTrue([(1, 4), (2, 3), (2, 5), (3, 6), (4, 5)] in gs)

        # perfect matchings
        gs = GraphSet.perfect_matchings()
        self.assertEqual(len(gs), 3)
        self.assertTrue([(1, 2), (3, 6), (4, 5)] in gs)
        self.assertTrue([(1, 4), (2, 3), (5, 6)] in gs)
        self.assertTrue([(1, 4), (2, 5), (3, 6)] in gs)
        
        gs = GraphSet.perfect_matchings(graphset=GraphSet.forests(roots=[1, 2, 3]))
        self.assertEqual(len(gs), 1)
        self.assertTrue([(1, 4), (2, 5), (3, 6)] in gs)

        # called as instance methods
        gs = GraphSet.graphs(no_loop=True)
        _ = gs.connected_components([1, 3, 5])
        _ = gs.cliques(4)
        _ = gs.trees(1)
        _ = gs.forests([1, 3])
        _ = gs.cycles()
        _ = gs.paths(1, 6)
        _ = gs.perfect_matchings()

        # exceptions
        self.assertRaises(KeyError, GraphSet.graphs, vertex_groups=[[7]])
        self.assertRaises(KeyError, GraphSet.graphs, degree_constraints={7: 1})

    def test_combined_cases(self):
        GraphSet.set_universe([(1, 2), (1, 4), (2, 3), (2, 5), (3, 6), (4, 5),
                               (5, 6)])

        # spanning tree = (forests) & (spanning)
        gs1 = GraphSet.forests([1])
        gs2 = GraphSet.connected_components([1, 2, 3, 4, 5, 6])
        gs3 = GraphSet.trees(is_spanning=True)
        self.assertEqual(gs3, gs1 & gs2)

        # all hamilton paths are spanning connected components
        gs1 = GraphSet.paths(1, 6, is_hamilton=True)
        gs2 = GraphSet.connected_components([1, 2, 3, 4, 5, 6])
        self.assertTrue(gs1.issubset(gs2))

    def test_linear_constraints(self):
        GraphSet.set_universe([(1, 2), (1, 4), (2, 3), (2, 5), (3, 6), (4, 5),
                               (5, 6)])

        gs = GraphSet.graphs(linear_constraints=[([(2, 3)], (2, 1))])
        self.assertEqual(gs, GraphSet())

        gs = GraphSet.graphs(linear_constraints=[([], (1, 2))])
        self.assertEqual(gs, GraphSet())

        gs = GraphSet.graphs(linear_constraints=[([(5, 6, -1.5)], (-1.5, 0))])
        self.assertEqual(gs, GraphSet.graphs())

        gs = GraphSet.graphs(linear_constraints=[([(1, 2, 3.14)], (0, float("inf")))])
        self.assertEqual(gs, GraphSet.graphs())

        gs = GraphSet.graphs(linear_constraints=[(GraphSet.universe(), (0, float("inf")))])
        self.assertEqual(gs, GraphSet.graphs())

        gs = GraphSet.graphs(linear_constraints=[(GraphSet.universe(), (7, 7))])
        self.assertEqual(gs, GraphSet([GraphSet.universe()]))

        gs = GraphSet.graphs(linear_constraints=[(GraphSet.universe(), (1, 7))])
        self.assertEqual(gs, GraphSet.graphs() - GraphSet([[]]))

        gs = GraphSet.graphs(linear_constraints=[([(2, 3, -1), (2, 5, 10), (4, 1),
                                                   (3, 6), (4, 5, -1), (5, 6)],
                                                  (10, 100))])
        self.assertEqual(len(gs), 52)

        gs = GraphSet.graphs(linear_constraints=[([(2, 3), (2, 5, -10), (4, 1, -1),
                                                   (3, 6, -1), (4, 5), (5, 6, -1)],
                                                  (-100, -10))])
        self.assertEqual(len(gs), 52)

        gs = GraphSet.graphs(linear_constraints=[([(1, 2)], (1, 1)),
                                                 ([(1, 4)], (1, 2)),
                                                 ([(2, 3)], (1, 3)),
                                                 ([(2, 5)], (1, 4)),
                                                 ([(4, 5)], (1, 6)),
                                                 ([(5, 6)], (1, 7))])
        self.assertEqual(len(gs), 2)

    def test_show_messages(self):
        a = GraphSet.show_messages()
        b = GraphSet.show_messages(True)
        self.assertTrue(b)
        c = GraphSet.show_messages(False)
        self.assertTrue(c)
        d = GraphSet.show_messages(a)
        self.assertFalse(d)

<<<<<<< HEAD
    def test_partitions(self):
        GraphSet.set_universe([(1, 2), (1, 4), (2, 3), (2, 5), (3, 6), (4, 5),
                               (5, 6)])

        # lower bound and upper bound
        gs = GraphSet.partitions(num_comp_lb=2, num_comp_ub=3)
        self.assertEqual(len(gs), 44)
        self.assertTrue([(1, 2), (2, 3), (2, 5)] in gs)
        self.assertTrue([(1, 2), (1, 4), (2, 3), (2, 5), (4, 5)] in gs)
        self.assertTrue([(1, 2), (2, 3)] not in gs)

        gs = GraphSet.partitions(num_comp_lb=1, num_comp_ub=1)
        self.assertEqual(len(gs), 1)
        self.assertTrue([(1, 2), (1, 4), (2, 3), (2, 5), (3, 6), (4, 5), (5, 6)] in gs)
        self.assertTrue([(1, 2), (1, 4), (2, 5), (4, 5), (3, 6)] not in gs)
        self.assertTrue([(1, 2), (3, 6), (4, 5), (5, 6)] not in gs)

        gs = GraphSet.partitions(num_comp_lb=2, num_comp_ub=2)
        self.assertEqual(len(gs), 15)
        self.assertTrue([(1, 2), (1, 4), (2, 5), (4, 5), (3, 6)] in gs)
        self.assertTrue([(1, 2), (3, 6), (4, 5), (5, 6)] in gs)
        self.assertTrue([(1, 2), (1, 4), (2, 3), (2, 5), (3, 6), (4, 5), (5, 6)] not in gs)

        # only upper bound
        gs = GraphSet.partitions(num_comp_ub=2)
        self.assertEqual(len(gs), 1 + 15)
        self.assertTrue([(1, 2), (1, 4), (2, 5), (4, 5), (3, 6)] in gs)
        self.assertTrue([(1, 2), (3, 6), (4, 5), (5, 6)] in gs)
        self.assertTrue([(1, 2), (1, 4), (2, 3), (2, 5), (3, 6), (4, 5), (5, 6)] in gs)
        self.assertTrue([(1, 4), (2, 5), (3, 6)] not in gs)

        # only lower bound
        gs = GraphSet.partitions(num_comp_lb=2)
        self.assertTrue([(1, 2), (1, 4), (2, 5), (4, 5), (3, 6)] in gs)
        self.assertTrue([(1, 2), (3, 6), (4, 5), (5, 6)] in gs)
        self.assertTrue([(1, 2), (1, 4), (2, 3), (2, 5), (3, 6), (4, 5), (5, 6)] not in gs)
        self.assertTrue([(1, 4), (2, 5), (3, 6)] in gs)

    def test_balanced_partitions(self):
        GraphSet.set_universe([(1, 2), (1, 4), (2, 3), (2, 5), (3, 6), (4, 5),
                               (5, 6)])

        gs = GraphSet.balanced_partitions(ratio=1.0, num_comps=3)
        self.assertEqual(len(gs), 3)
        self.assertTrue([(1, 4), (2, 3), (5, 6)] in gs)

        gs = GraphSet.balanced_partitions(ratio=1.0)
        self.assertEqual(len(gs), 8)
        self.assertTrue([] in gs)
        self.assertTrue([(1, 2), (1, 4), (3, 6), (5, 6)] in gs)

        gs = GraphSet.balanced_partitions(ratio=1.0, lower=2, upper=3)
        self.assertEqual(len(gs), 6)
        self.assertTrue([] not in gs)

        gs = GraphSet.balanced_partitions(ratio=2.0)
        self.assertTrue([(2, 3), (5, 6)] in gs)
        self.assertTrue([(1, 2), (2, 3)] not in gs)

        gs = GraphSet.balanced_partitions(lower=1, upper=2, num_comps=4)
        self.assertTrue([(1, 2), (3, 6)] in gs)
        self.assertTrue([(1, 2), (2, 3)] not in gs)

        wl = {}
        for v in range(1, 7):
            if v % 2:
                wl[v] = 1
            else:
                wl[v] = 2

        gs = GraphSet.balanced_partitions(weight_list=wl, ratio=2)
        self.assertTrue([(2, 3), (5, 6)] not in gs)
        self.assertTrue([(1, 2), (2, 3), (5, 6)] in gs)

        gs = GraphSet.balanced_partitions(weight_list=wl, lower=4)
        self.assertTrue([(1, 2), (1, 4), (3, 6), (5, 6)] in gs)
        self.assertTrue([(1, 4), (2, 5), (3, 6)] not in gs)

        gs = GraphSet.balanced_partitions(weight_list=wl, upper=3)
        self.assertTrue([(1, 4), (2, 5), (3, 6)] in gs)
        self.assertTrue([(1, 2), (1, 4), (3, 6), (5, 6)] not in gs)

        gs = GraphSet.balanced_partitions(weight_list=wl, lower=3, upper=4)
        self.assertTrue([(1, 4), (2, 5), (3, 6)] in gs)
        self.assertTrue([(1, 2), (1, 4), (3, 6), (5, 6)] not in gs)
    def test_reliability(self):
        GraphSet.set_universe([(1, 2), (1, 4), (2, 3), (2, 5), (3, 6), (4, 5),
                               (5, 6)])

        # calculated by hand
        probabilities = {(1, 2): 0.5}
        terminals = [1]
        reliability = GraphSet.reliability(probabilities, terminals)
        self.assertTrue(abs(1.0 - reliability) < 1e-9)

        probabilities = {(1, 2): 0.5, (1, 4): 0.5}
        terminals = [1, 2, 3, 4, 5, 6]
        reliability = GraphSet.reliability(probabilities, terminals)
        self.assertTrue(abs(0.75 - reliability) < 1e-9)

        # calculated by brute-force search
        probabilities = {(1, 2): 0.5, (1, 4): 0.5, (2, 3): 0.5,
                         (2, 5): 0.5, (3, 6): 0.5, (4, 5): 0.5, (5, 6): 0.5}
        terminals = [1, 2, 3, 4, 5, 6]
        reliability = GraphSet.reliability(probabilities, terminals)
        self.assertTrue(abs(0.1796875 - reliability) < 1e-9)

        probabilities = {(1, 2): 0.2, (1, 4): 0.3, (2, 3): 0.4, (2, 5): 0.5,
                         (3, 6): 0.6, (4, 5): 0.7, (5, 6): 0.8}
        terminals = [1, 2, 3, 4, 5, 6]
        reliability = GraphSet.reliability(probabilities, terminals)
        self.assertTrue(abs(0.1479680 - reliability) < 1e-9)

        reliability = GraphSet.reliability()
        self.assertEqual(reliability, 1.0)

        terminals = []
        reliability = GraphSet.reliability(terminals=terminals)
        self.assertEqual(reliability, 1.0)

        probabilities = {}
        reliability = GraphSet.reliability(probabilities=probabilities)
        self.assertEqual(reliability, 1.0)
    def test_induced_graphs(self):
        GraphSet.set_universe([(1, 2), (1, 4), (2, 3), (2, 5), (3, 6), (4, 5),
                               (5, 6)])

        gs = GraphSet.induced_graphs()

        self.assertEqual(len(gs), 34)  # 1 + 6 + 10 + 10 + 7 + 0

        self.assertTrue([(3, 6)] in gs)

        self.assertTrue([(1, 2), (2, 3)] in gs)
        self.assertTrue([(1, 2), (3, 6)] not in gs)

        self.assertTrue([(2, 3), (2, 5), (3, 6), (5, 6)] in gs)
        self.assertTrue([(1, 2), (2, 3), (4, 5), (5, 6)] not in gs)

        self.assertTrue([(1, 2), (1, 4), (2, 3), (3, 6)] in gs)
        self.assertTrue([(1, 2), (2, 3), (3, 6), (5, 6)] not in gs)

        self.assertTrue([(1, 2), (1, 4), (2, 3), (2, 5),
                         (3, 6), (4, 5), (5, 6)] in gs)

    def test_weighted_induced_graphs(self):
        GraphSet.set_universe([(1, 2), (1, 4), (2, 3), (2, 5), (3, 6), (4, 5),
                               (5, 6)])

        gs = GraphSet.weighted_induced_graphs()
        self.assertEqual(len(gs), 34)

        # induced graphs with more than or equal to 5 vertices
        gs = GraphSet.weighted_induced_graphs(lower=5)
        self.assertEqual(len(gs), 7)
        self.assertTrue([(1, 4), (4, 5), (5, 6), (3, 6)] in gs)
        self.assertTrue([(1, 2), (1, 4), (2, 3), (2, 5), (3, 6), (4, 5), (5, 6)] in gs)
        self.assertTrue([(1, 2), (2, 3)] not in gs)

        gs = GraphSet.weighted_induced_graphs(upper=2)
        self.assertEqual(len(gs), 7)

        gs = GraphSet.weighted_induced_graphs(lower=3, upper=4)
        self.assertEqual(len(gs), 20)

        wl = {}
        for v in range(1, 7):
            wl[v] = v

        gs = GraphSet.weighted_induced_graphs(weight_list=wl)
        self.assertTrue(len(gs), 34)

        gs = GraphSet.weighted_induced_graphs(weight_list=wl, lower=18)
        self.assertEqual(len(gs), 5)
        self.assertTrue([(1, 2), (1, 4), (2, 5), (4, 5), (5, 6)] in gs)
        self.assertTrue([(1, 2), (2, 3), (2, 5), (3, 6), (5, 6)] not in gs)

        gs = GraphSet.weighted_induced_graphs(weight_list=wl, upper=9)
        self.assertEqual(len(gs), 9) # 6 + 3
        self.assertTrue([(1, 2), (2, 3)] in gs)
        self.assertTrue([(1, 2), (2, 5)] in gs)
        self.assertTrue([(1, 2), (1, 4)] in gs)
        self.assertTrue([(2, 3), (2, 5)] not in gs)
        self.assertTrue([(1, 2), (1, 4), (2, 5), (4, 5), (5, 6)] not in gs)

        gs = GraphSet.weighted_induced_graphs(weight_list=wl, lower=10, upper=17)
        self.assertEqual(len(gs), 20) # 34 - 5 - 9
    def test_chordal_graphs(self):
        # the number of chordal labeled graphs: https://oeis.org/A058862

        # K3
        GraphSet.set_universe([(1, 2), (1, 3), (2, 3)])
        gs = GraphSet.chordal_graphs()
        self.assertEqual(len(gs), 8)

        # K4
        GraphSet.set_universe([(1, 2), (1, 3), (1, 4), (2, 3), (2, 4), (3, 4)])
        gs = GraphSet.chordal_graphs()
        self.assertEqual(len(gs), 61)
        self.assertTrue([(1, 2), (1, 4), (2, 3), (3, 4)] not in gs)
        self.assertTrue([(1, 2), (1, 3), (1, 4), (2, 3), (3, 4)] in gs)

        # K6
        es = []
        for i in range(1, 8):
            for j in range(i + 1, 8):
                es.append((i, j))
        GraphSet.set_universe(es)
        gs = GraphSet.chordal_graphs()
        self.assertEqual(len(gs), 617675)
        self.assertTrue([(2, 3), (2, 5), (3, 4), (4, 5)] not in gs)
        self.assertTrue([(3, 4), (3, 5), (3, 6), (4, 5), (5, 6)] in gs)
=======
    def test_bipartite_graphs(self):
        GraphSet.set_universe([(1, 2), (1, 3), (2, 3), (3, 4)])
        """
        1 --- 2
        |  /
        3 --- 4
        """
        gs = GraphSet.bipartite_graphs()
        self.assertEqual(len(gs), 2 ** 4 - 2)
        self.assertTrue([(1, 2), (2, 3), (3, 4)] in gs)
        self.assertTrue([] in gs)
        self.assertTrue([(1, 2), (1, 3), (2, 3)] not in gs)
        self.assertTrue([(1, 2), (1, 3), (2, 3), (3, 4)] not in gs)

        graphset = GraphSet(
            [[(1, 2), (1, 3), (2, 3)], [(1, 2), (2, 3), (3, 4)]])
        gs = GraphSet.bipartite_graphs(graphset=graphset)
        self.assertTrue([(1, 2), (2, 3), (3, 4)] in gs)
        self.assertTrue([(1, 2), (1, 3), (3, 4)] not in gs)

        GraphSet.set_universe([(1, 2), (2, 3), (3, 4), (4, 5)])
        """
        1 --- 2 --- 3 --- 4 --- 5
        """
        gs = GraphSet.bipartite_graphs()
        self.assertEqual(len(gs), 16)
>>>>>>> 0744dbf9

    def test_comparison(self):
        gs = GraphSet([g12])
        self.assertEqual(gs, GraphSet([g12]))
        self.assertNotEqual(gs, GraphSet([g13]))

        # __nonzero__
        self.assertTrue(gs)
        self.assertFalse(GraphSet())

        v = [g0, g12, g13]
        gs = GraphSet(v)
        self.assertTrue(gs.isdisjoint(GraphSet([g1, g123])))
        self.assertFalse(gs.isdisjoint(GraphSet([g1, g12])))

        self.assertTrue(gs.issubset(GraphSet(v)))
        self.assertFalse(gs.issubset(GraphSet([g0, g12])))
        self.assertTrue(gs <= GraphSet(v))
        self.assertFalse(gs <= GraphSet([g0, g12]))
        self.assertTrue(gs < GraphSet([g0, g1, g12, g13]))
        self.assertFalse(gs < GraphSet(v))

        self.assertTrue(gs.issuperset(GraphSet(v)))
        self.assertFalse(gs.issuperset(GraphSet([g1, g12])))
        self.assertTrue(gs >= GraphSet(v))
        self.assertFalse(gs >= GraphSet([g1, g12]))
        self.assertTrue(gs > GraphSet([[], g12]))
        self.assertFalse(gs > GraphSet(v))

    def test_unary_operators(self):
        gs = GraphSet([g0, g1, g12, g123, g1234, g134, g14, g4])

        self.assertTrue(isinstance(~gs, GraphSet))
        self.assertEqual(~gs, GraphSet([g124, g13, g2, g23, g234, g24, g3, g34]))

        self.assertTrue(isinstance(gs.smaller(3), GraphSet))
        self.assertEqual(gs.smaller(3), GraphSet([g0, g1, g12, g14, g4]))
        self.assertTrue(isinstance(gs.larger(3), GraphSet))
        self.assertEqual(gs.larger(3), GraphSet([g1234]))
        self.assertTrue(isinstance(gs.graph_size(3), GraphSet))
        self.assertEqual(gs.graph_size(3), GraphSet([g123, g134]))
        self.assertTrue(isinstance(gs.len(3), GraphSet))
        self.assertEqual(gs.len(3), GraphSet([g123, g134]))

        gs = GraphSet([g12, g123, g234])
        self.assertTrue(isinstance(gs.minimal(), GraphSet))
        self.assertEqual(gs.minimal(), GraphSet([g12, g234]))
        self.assertTrue(isinstance(gs.maximal(), GraphSet))
        self.assertEqual(gs.maximal(), GraphSet([g123, g234]))

        gs = GraphSet([g12, g14, g23, g34])
        self.assertTrue(isinstance(gs.blocking(), GraphSet))
        self.assertEqual(
            gs.blocking(), GraphSet([g123, g1234, g124, g13, g134, g234, g24]))

    def test_binary_operators(self):
        u = [g0, g1, g12, g123, g1234, g134, g14, g4]
        v = [g12, g14, g23, g34]

        gs = GraphSet(u) | GraphSet(v)
        self.assertTrue(isinstance(gs, GraphSet))
        self.assertEqual(
            gs, GraphSet([g0, g1, g12, g123, g1234, g134, g14, g23, g34, g4]))
        gs = GraphSet(u).union(GraphSet(u), GraphSet(v))
        self.assertTrue(isinstance(gs, GraphSet))
        self.assertEqual(
            gs, GraphSet([g0, g1, g12, g123, g1234, g134, g14, g23, g34, g4]))

        gs = GraphSet(u)
        gs |= GraphSet(v)
        self.assertTrue(isinstance(gs, GraphSet))
        self.assertEqual(
            gs, GraphSet([g0, g1, g12, g123, g1234, g134, g14, g23, g34, g4]))
        gs = GraphSet(u)
        gs.update(GraphSet(u), GraphSet(v))
        self.assertTrue(isinstance(gs, GraphSet))
        self.assertEqual(
            gs, GraphSet([g0, g1, g12, g123, g1234, g134, g14, g23, g34, g4]))

        gs = GraphSet(u) & GraphSet(v)
        self.assertTrue(isinstance(gs, GraphSet))
        self.assertEqual(gs, GraphSet([g12, g14]))
        gs = GraphSet(u).intersection(GraphSet(u), GraphSet(v))
        self.assertTrue(isinstance(gs, GraphSet))
        self.assertEqual(gs, GraphSet([g12, g14]))

        gs = GraphSet(u)
        gs &= GraphSet(v)
        self.assertTrue(isinstance(gs, GraphSet))
        self.assertEqual(gs, GraphSet([g12, g14]))
        gs = GraphSet(u)
        gs.intersection_update(GraphSet(u), GraphSet(v))
        self.assertTrue(isinstance(gs, GraphSet))
        self.assertEqual(gs, GraphSet([g12, g14]))

        gs = GraphSet(u) - GraphSet(v)
        self.assertTrue(isinstance(gs, GraphSet))
        self.assertEqual(gs, GraphSet([g0, g1, g123, g1234, g134, g4]))
        gs = GraphSet(u).difference(GraphSet(), GraphSet(v))
        self.assertTrue(isinstance(gs, GraphSet))
        self.assertEqual(gs, GraphSet([g0, g1, g123, g1234, g134, g4]))

        gs = GraphSet(u)
        gs -= GraphSet(v)
        self.assertTrue(isinstance(gs, GraphSet))
        self.assertEqual(gs, GraphSet([g0, g1, g123, g1234, g134, g4]))
        gs = GraphSet(u)
        gs.difference_update(GraphSet(), GraphSet(v))
        self.assertTrue(isinstance(gs, GraphSet))
        self.assertEqual(gs, GraphSet([g0, g1, g123, g1234, g134, g4]))

        gs = GraphSet(u) ^ GraphSet(v)
        self.assertTrue(isinstance(gs, GraphSet))
        self.assertEqual(gs, GraphSet([g0, g1, g123, g1234, g134, g23, g34, g4]))
        gs = GraphSet(u).symmetric_difference(GraphSet(), GraphSet(v))
        self.assertTrue(isinstance(gs, GraphSet))
        self.assertEqual(gs, GraphSet([g0, g1, g123, g1234, g134, g23, g34, g4]))

        gs = GraphSet(u)
        gs ^= GraphSet(v)
        self.assertTrue(isinstance(gs, GraphSet))
        self.assertEqual(gs, GraphSet([g0, g1, g123, g1234, g134, g23, g34, g4]))
        gs = GraphSet(u)
        gs.symmetric_difference_update(GraphSet(), GraphSet(v))
        self.assertTrue(isinstance(gs, GraphSet))
        self.assertEqual(gs, GraphSet([g0, g1, g123, g1234, g134, g23, g34, g4]))

        v = [g12]
        gs = GraphSet(u) / GraphSet(v)
        self.assertTrue(isinstance(gs, GraphSet))
        self.assertEqual(gs, GraphSet([g0, g3, g34]))
        gs = GraphSet(u).quotient(GraphSet(v))
        self.assertTrue(isinstance(gs, GraphSet))
        self.assertEqual(gs, GraphSet([g0, g3, g34]))

        gs = GraphSet(u)
        gs /= GraphSet(v)
        self.assertTrue(isinstance(gs, GraphSet))
        self.assertEqual(gs, GraphSet([g0, g3, g34]))
        gs = GraphSet(u)
        gs.quotient_update(GraphSet(v))
        self.assertTrue(isinstance(gs, GraphSet))
        self.assertEqual(gs, GraphSet([g0, g3, g34]))

        gs = GraphSet(u) % GraphSet(v)
        self.assertTrue(isinstance(gs, GraphSet))
        self.assertEqual(gs, GraphSet([g0, g1, g134, g14, g4]))
        gs = GraphSet(u).remainder(GraphSet(v))
        self.assertTrue(isinstance(gs, GraphSet))
        self.assertEqual(gs, GraphSet([g0, g1, g134, g14, g4]))

        gs = GraphSet(u)
        gs %= GraphSet(v)
        self.assertTrue(isinstance(gs, GraphSet))
        self.assertEqual(gs, GraphSet([g0, g1, g134, g14, g4]))
        gs = GraphSet(u)
        gs.remainder_update(GraphSet(v))
        self.assertTrue(isinstance(gs, GraphSet))
        self.assertEqual(gs, GraphSet([g0, g1, g134, g14, g4]))

        gs = GraphSet(u).complement()
        self.assertEqual(gs, GraphSet([g0, g123, g1234, g2, g23, g234, g34, g4]))

        v = [g12, g14, g23, g34]
        gs = GraphSet(u).join(GraphSet(v))
        self.assertTrue(isinstance(gs, GraphSet))
        self.assertEqual(
            gs, GraphSet([g12, g123, g124, g1234, g134, g14, g23, g234, g34]))

        gs = GraphSet(u).meet(GraphSet(v))
        self.assertTrue(isinstance(gs, GraphSet))
        self.assertEqual(gs, GraphSet([g0, g1, g12, g14, g2, g23, g3, g34, g4]))

        v = [g12, g14, g23, g34]
        gs = GraphSet(u).subgraphs(GraphSet(v))
        self.assertTrue(isinstance(gs, GraphSet))
        self.assertEqual(gs, GraphSet([g0, g1, g12, g14, g4]))

        gs = GraphSet(u).supergraphs(GraphSet(v))
        self.assertTrue(isinstance(gs, GraphSet))
        self.assertEqual(gs, GraphSet([g12, g123, g1234, g134, g14]))

        gs = GraphSet(u).non_subgraphs(GraphSet(v))
        self.assertTrue(isinstance(gs, GraphSet))
        self.assertEqual(gs, GraphSet([g123, g1234, g134]))

        gs = GraphSet(u).non_supergraphs(GraphSet(v))
        self.assertTrue(isinstance(gs, GraphSet))
        self.assertEqual(gs, GraphSet([g0, g1, g4]))

        gs1 = GraphSet({}) - GraphSet([g1, g34])

        gs2 = gs1.including(GraphSet([g1, g2]))
        self.assertTrue(isinstance(gs2, GraphSet))
        self.assertEqual(len(gs2), 11)

        gs2 = gs1.including(g1)
        self.assertTrue(isinstance(gs2, GraphSet))
        self.assertEqual(len(gs2), 7)

        gs2 = gs1.including((2,1))
        self.assertTrue(isinstance(gs2, GraphSet))
        self.assertEqual(len(gs2), 7)

        gs2 = gs1.including(1)
        self.assertTrue(isinstance(gs2, GraphSet))
        self.assertEqual(len(gs2), 11)

        self.assertRaises(KeyError, gs1.including, (1, 4))
        self.assertRaises(KeyError, gs1.including, 5)

        gs2 = gs1.excluding(GraphSet([g1, g2]))
        self.assertTrue(isinstance(gs2, GraphSet))
        self.assertEqual(len(gs2), 3)

        gs2 = gs1.excluding(g1)
        self.assertTrue(isinstance(gs2, GraphSet))
        self.assertEqual(len(gs2), 7)

        gs2 = gs1.excluding(e2)
        self.assertTrue(isinstance(gs2, GraphSet))
        self.assertEqual(len(gs2), 6)

        gs2 = gs1.excluding(1)
        self.assertTrue(isinstance(gs2, GraphSet))
        self.assertEqual(len(gs2), 3)

        self.assertRaises(KeyError, gs1.excluding, (1, 4))
        self.assertRaises(KeyError, gs1.excluding, 5)

        v = [g12, g14, g23, g34]
        gs = GraphSet(u).included(GraphSet(v))
        self.assertTrue(isinstance(gs, GraphSet))
        self.assertEqual(gs, GraphSet([g0, g1, g12, g14, g4]))

        gs = GraphSet(u).included(g12)
        self.assertTrue(isinstance(gs, GraphSet))
        self.assertEqual(gs, GraphSet([g0, g1, g12]))

    def capacity(self):
        gs = GraphSet()
        self.assertFalse(gs)

        gs = GraphSet([g0, g12, g13])
        self.assertTrue(gs)

        self.assertEqual(len(gs), 3)
        self.assertEqual(gs.len(), 3)

    def test_iterators(self):
        gs1 = GraphSet([g0, g12, g13])
        gs2 = GraphSet()
        for g in gs1:
            self.assertTrue(isinstance(g, list))
            gs2 = gs2 | GraphSet([g])
        self.assertEqual(gs1, GraphSet([g0, g12, g13]))
        self.assertEqual(gs1, gs2)

        gs2 = GraphSet()
        for g in gs1:
            self.assertTrue(isinstance(g, list))
            gs2 = gs2 | GraphSet([g])
        self.assertEqual(gs1, gs2)

        gs1 = GraphSet([g0, g12, g13])
        gs2 = GraphSet()
        for g in gs1.rand_iter():
            self.assertTrue(isinstance(g, list))
            gs2 = gs2 | GraphSet([g])
        self.assertEqual(gs1, gs2)

        gen = gs1.rand_iter()
        self.assertTrue(isinstance(next(gen), list))

        gs = GraphSet([g0, g1, g12, g123, g1234, g134, g14, g4])
        r = []
        for g in gs.max_iter():
            self.assertTrue(isinstance(g, list))
            r.append(g)
        self.assertEqual(len(r), 8)
        self.assertEqual(r[0], g14)
        self.assertEqual(r[1], g134)
        self.assertEqual(r[2], g4)

        r = []
        for g in gs.max_iter({e1: -.3, e2: .2, e3: .2, e4: -.4}):
            self.assertTrue(isinstance(g, list))
            r.append(g)
        self.assertEqual(len(r), 8)
        self.assertEqual(r[0], g123)
        self.assertEqual(r[1], g0)
        self.assertEqual(r[2], g12)

        r = []
        for g in gs.min_iter():
            self.assertTrue(isinstance(g, list))
            r.append(g)
        self.assertEqual(len(r), 8)
        self.assertEqual(r[0], g123)
        self.assertEqual(r[1], g0)
        self.assertEqual(r[2], g12)

        r = []
        for g in gs.min_iter({e1: -.3, e2: .2, e3: .2, e4: -.4}):
            self.assertTrue(isinstance(g, list))
            r.append(g)
        self.assertEqual(len(r), 8)
        self.assertEqual(r[0], g14)
        self.assertEqual(r[1], g134)
        self.assertEqual(r[2], g4)

        gs = GraphSet([[]])
        self.assertEqual(list(gs.min_iter()), [[]])

    def test_lookup(self):
        gs1 = GraphSet([g1, g12])

        self.assertTrue(g12 in gs1)
        self.assertTrue(g2 not in gs1)
        self.assertTrue(e1 in gs1)
        self.assertTrue(e4 not in gs1)
        self.assertTrue(1 in gs1)
        self.assertTrue(4 not in gs1)

    def test_modifiers(self):
        v = [g0, g12, g13]
        gs = GraphSet(v)
        gs.add(g1)
        self.assertTrue(g1 in gs)

        gs.remove(g1)
        self.assertTrue(g1 not in gs)
        self.assertRaises(KeyError, gs.remove, g1)

        gs.add(g0)
        gs.discard(g0)
        self.assertTrue(g0 not in gs)
        gs.discard(g0)  # no exception raised

        gs = GraphSet(v)
        gs.add(e2)
        self.assertEqual(gs, GraphSet([g12, g123, g2]))

        gs = GraphSet(v)
        gs.remove(e2)
        self.assertEqual(gs, GraphSet([g0, g1, g13]))
        self.assertRaises(KeyError, gs.remove, e4)

        gs = GraphSet(v)
        gs.discard(e2)
        self.assertEqual(gs, GraphSet([g0, g1, g13]))
        gs.discard(e4)  # no exception raised

        v = [g1, g12, g13]
        gs = GraphSet(v)
        g = gs.pop()
        self.assertTrue(isinstance(g, list))
        self.assertTrue(g not in gs)
        self.assertEqual(gs | GraphSet([g]), GraphSet(v))

        self.assertTrue(gs)
        gs.clear()
        self.assertFalse(gs)

        self.assertRaises(KeyError, gs.pop)

        self.assertRaises(KeyError, gs.add, [(1,4)])
        self.assertRaises(KeyError, gs.remove, [(1,4)])
        self.assertRaises(KeyError, gs.discard, [(1,4)])

        self.assertRaises(KeyError, gs.add, (1,4))
        self.assertRaises(KeyError, gs.remove, (1,4))
        self.assertRaises(KeyError, gs.discard, (1,4))

        u = [g0, g1, g12, g123, g1234, g134, g14, g4]
        gs = GraphSet(u)
        gs.flip(e1)
        self.assertEqual(gs, GraphSet([g0, g1, g14, g2, g23, g234, g34, g4]))

    def test_probability(self):
        p = {e1: .9, e2: .8, e3: .7, e4: .6}

        gs = GraphSet()
        self.assertEqual(gs.probability(p), 0)

        gs = GraphSet([g0])
        self.assertAlmostEqual(gs.probability(p), .0024)

        gs = GraphSet([g1])
        self.assertAlmostEqual(gs.probability(p), .0216)

        gs = GraphSet([g2])
        self.assertAlmostEqual(gs.probability(p), .0096)

        gs = GraphSet([g12, g13])
        self.assertAlmostEqual(gs.probability(p), .1368)

        gs = GraphSet([g1234])
        self.assertAlmostEqual(gs.probability(p), .3024)

        gs = GraphSet([g0, g1, g2, g12, g13, g1234])
        self.assertAlmostEqual(gs.probability(p), .4728)

    def test_io(self):
        gs = GraphSet()
        st = gs.dumps()
        self.assertEqual(st, "B\n.\n")
        gs = GraphSet.loads(st)
        self.assertEqual(gs, GraphSet())

        gs = GraphSet([g0])
        st = gs.dumps()
        self.assertEqual(st, "T\n.\n")
        gs = GraphSet.loads(st)
        self.assertEqual(gs, GraphSet([g0]))

        v = [g0, g1, g12, g123, g1234, g134, g14, g4]
        gs = GraphSet(v)
        st = gs.dumps()
        gs = GraphSet.loads(st)
        self.assertEqual(gs, GraphSet(v))

        # skip this test, becasue string is treated as an element
#        gs = GraphSet(st)
#        self.assertEqual(gs, GraphSet(v))

        with tempfile.TemporaryFile() as f:
            gs.dump(f)
            f.seek(0)
            gs = GraphSet.load(f)
            self.assertEqual(gs, GraphSet(v))

    def test_networkx(self):
        try:
            import networkx as nx
        except ImportError:
            return

        try:
            if nx.__version__[0] == "1": # for NetworkX version 1.x
                GraphSet.converters['to_graph'] = nx.Graph
                GraphSet.converters['to_edges'] = nx.Graph.edges
            else: # for NetworkX version 2.x
                GraphSet.converters['to_graph'] = nx.from_edgelist
                GraphSet.converters['to_edges'] = nx.to_edgelist

            g = nx.grid_2d_graph(3, 3)
            GraphSet.set_universe(g)
            g = GraphSet.universe()
            self.assertTrue(isinstance(g, nx.Graph))
            self.assertEqual(len(g.edges()), 12)

            v00, v01, v10 = (0,0), (0,1), (1,0)
            e1, e2 = (v00, v01), (v00, v10)
            gs = GraphSet([nx.Graph([e1])])
            self.assertEqual(len(gs), 1)
            g = gs.pop()
            self.assertEqual(len(gs), 0)
            self.assertTrue(isinstance(g, nx.Graph))
            self.assertTrue(list(g.edges()) == [(v00, v01)] or list(g.edges()) == [(v01, v00)])
            gs.add(nx.Graph([e2]))
            self.assertEqual(len(gs), 1)
        except:
            raise
        finally:
            GraphSet.converters['to_graph'] = lambda edges: edges
            GraphSet.converters['to_edges'] = lambda graph: graph

    def test_large(self):
        try:
            import networkx as nx
        except ImportError:
            return

        try:
            if nx.__version__[0] == "1": # for NetworkX version 1.x
                GraphSet.converters['to_graph'] = nx.Graph
                GraphSet.converters['to_edges'] = nx.Graph.edges
            else: # for NetworkX version 2.x
                GraphSet.converters['to_graph'] = nx.from_edgelist
                GraphSet.converters['to_edges'] = nx.to_edgelist

            g = nx.grid_2d_graph(8, 8)
            v00, v01, v10 = (0,0), (0,1), (1,0)

            GraphSet.set_universe(g, traversal='bfs')
            self.assertEqual(len(GraphSet.universe().edges()), 112)
#            self.assertEqual(GraphSet.universe().edges()[:2], [(v00, v01), (v00, v10)])

            gs = GraphSet({});
            gs -= GraphSet([nx.Graph([(v00, v01)]),
                            nx.Graph([(v00, v01), (v00, v10)])])
            self.assertEqual(gs.len(), 5192296858534827628530496329220094)

            i = 0
            for g in gs:
                if i > 100: break
                i += 1

            paths = GraphSet.paths((0, 0), (7, 7))
            self.assertEqual(len(paths), 789360053252)
        except:
            raise
        finally:
            GraphSet.converters['to_graph'] = lambda edges: edges
            GraphSet.converters['to_edges'] = lambda graph: graph


if __name__ == '__main__':
    unittest.main()<|MERGE_RESOLUTION|>--- conflicted
+++ resolved
@@ -339,7 +339,6 @@
         d = GraphSet.show_messages(a)
         self.assertFalse(d)
 
-<<<<<<< HEAD
     def test_partitions(self):
         GraphSet.set_universe([(1, 2), (1, 4), (2, 3), (2, 5), (3, 6), (4, 5),
                                (5, 6)])
@@ -552,7 +551,6 @@
         self.assertEqual(len(gs), 617675)
         self.assertTrue([(2, 3), (2, 5), (3, 4), (4, 5)] not in gs)
         self.assertTrue([(3, 4), (3, 5), (3, 6), (4, 5), (5, 6)] in gs)
-=======
     def test_bipartite_graphs(self):
         GraphSet.set_universe([(1, 2), (1, 3), (2, 3), (3, 4)])
         """
@@ -579,7 +577,6 @@
         """
         gs = GraphSet.bipartite_graphs()
         self.assertEqual(len(gs), 16)
->>>>>>> 0744dbf9
 
     def test_comparison(self):
         gs = GraphSet([g12])
