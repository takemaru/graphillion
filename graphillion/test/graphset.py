--- conflicted
+++ resolved
@@ -339,7 +339,6 @@
         d = GraphSet.show_messages(a)
         self.assertFalse(d)
 
-<<<<<<< HEAD
     def test_partitions(self):
         GraphSet.set_universe([(1, 2), (1, 4), (2, 3), (2, 5), (3, 6), (4, 5),
                                (5, 6)])
@@ -527,7 +526,6 @@
 
         gs = GraphSet.weighted_induced_graphs(weight_list=wl, lower=10, upper=17)
         self.assertEqual(len(gs), 20) # 34 - 5 - 9
-=======
     def test_chordal_graphs(self):
         # the number of chordal labeled graphs: https://oeis.org/A058862
 
@@ -553,7 +551,6 @@
         self.assertEqual(len(gs), 617675)
         self.assertTrue([(2, 3), (2, 5), (3, 4), (4, 5)] not in gs)
         self.assertTrue([(3, 4), (3, 5), (3, 6), (4, 5), (5, 6)] in gs)
->>>>>>> 38a52080
 
     def test_comparison(self):
         gs = GraphSet([g12])
