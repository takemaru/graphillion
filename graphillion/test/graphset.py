# Permission is hereby granted, free of charge, to any person obtaining
# a copy of this software and associated documentation files (the
# "Software"), to deal in the Software without restriction, including
# without limitation the rights to use, copy, modify, merge, publish,
# distribute, sublicense, and/or sell copies of the Software, and to
# permit persons to whom the Software is furnished to do so, subject to
# the following conditions:
# 
# The above copyright notice and this permission notice shall be
# included in all copies or substantial portions of the Software.
# 
# THE SOFTWARE IS PROVIDED "AS IS", WITHOUT WARRANTY OF ANY KIND,
# EXPRESS OR IMPLIED, INCLUDING BUT NOT LIMITED TO THE WARRANTIES OF
# MERCHANTABILITY, FITNESS FOR A PARTICULAR PURPOSE AND
# NONINFRINGEMENT. IN NO EVENT SHALL THE AUTHORS OR COPYRIGHT HOLDERS BE
# LIABLE FOR ANY CLAIM, DAMAGES OR OTHER LIABILITY, WHETHER IN AN ACTION
# OF CONTRACT, TORT OR OTHERWISE, ARISING FROM, OUT OF OR IN CONNECTION
# WITH THE SOFTWARE OR THE USE OR OTHER DEALINGS IN THE SOFTWARE.

from builtins import range
from graphillion import GraphSet
import tempfile
import unittest


e1 = (1,2)
e2 = (1,3)
e3 = (2,4)
e4 = (3,4)

g0 = []
g1 = [e1]
g2 = [e2]
g3 = [e3]
g4 = [e4]
g12 = [e1, e2]
g13 = [e1, e3]
g14 = [e1, e4]
g23 = [e2, e3]
g24 = [e2, e4]
g34 = [e3, e4]
g123 = [e1, e2, e3]
g124 = [e1, e2, e4]
g134 = [e1, e3, e4]
g234 = [e2, e3, e4]
g1234 = [e1, e2, e3, e4]


class TestGraphSet(unittest.TestCase):

    def setUp(self):
        GraphSet.set_universe([e1 + (.3,), e2 + (-.2,), e3 + (-.2,), e4 + (.4,)],
                              traversal='bfs', source=1)

    def tearDown(self):
        pass

    def test_init(self):
        GraphSet.set_universe([('i', 'ii')])
        self.assertEqual(GraphSet.universe(), [('i', 'ii')])

        GraphSet.set_universe([e1 + (.3,), e2 + (-.2,), e3 + (-.2,), e4 + (.4,)],
                              traversal='bfs', source=1)
        self.assertEqual(GraphSet.universe(),
                         [e1 + (.3,), e2 + (-.2,), e3 + (-.2,), e4 + (.4,)])

        GraphSet.set_universe([e1 + (.3,), e2 + (-.2,), e3 + (-.2,), e4 + (.4,)],
                              traversal='dfs', source=1)
        self.assertEqual(GraphSet.universe(),
                         [e2 + (-.2,), e4 + (.4,), e1 + (.3,), e3 + (-.2,)])

        GraphSet.set_universe([e1 + (.3,), e2 + (-.2,), e3 + (-.2,), e4 + (.4,)],
                              traversal='greedy', source=3)
        self.assertEqual(GraphSet.universe(),
                         [e2 + (-.2,), e1 + (.3,), e3 + (-.2,), e4 + (.4,)])

        self.assertRaises(KeyError, GraphSet.set_universe, [(1,2), (2,1)])

        GraphSet.set_universe([(1,2), (3,4)])  # disconnected graph
        self.assertEqual(GraphSet.universe(), [(1,2), (3,4)])

    def test_constructors(self):
        gs = GraphSet()
        self.assertTrue(isinstance(gs, GraphSet))
        self.assertEqual(len(gs), 0)

        gs = GraphSet([])
        self.assertEqual(len(gs), 0)

        gs = GraphSet([g1, [(3,1)]])
        self.assertEqual(len(gs), 2)
        self.assertTrue(g1 in gs)
        self.assertTrue(g2 in gs)

        gs = GraphSet({})
        self.assertEqual(len(gs), 2**4)

        gs = GraphSet({'include': [e1, e2], 'exclude': [(4,3)]})
        self.assertEqual(len(gs), 2)
        self.assertTrue(g12 in gs)
        self.assertTrue(g123 in gs)

        self.assertRaises(KeyError, GraphSet, [(1,4)])
        self.assertRaises(KeyError, GraphSet, [[(1,4)]])
        self.assertRaises(KeyError, GraphSet, {'include': [(1,4)]})

        # copy constructor
        gs1 = GraphSet([g0, g12, g13])
        gs2 = gs1.copy()
        self.assertTrue(isinstance(gs2, GraphSet))
        gs1.clear()
        self.assertEqual(gs1, GraphSet())
        self.assertEqual(gs2, GraphSet([g0, g12, g13]))

        # repr
        gs = GraphSet([g0, g12, g13])
        self.assertEqual(
            repr(gs),
            "GraphSet([[], [(1, 2), (1, 3)], [(1, 2), (2, 4)]])")

        gs = GraphSet({})
        self.assertEqual(
            repr(gs),
            "GraphSet([[], [(1, 2)], [(1, 3)], [(2, 4)], [(3, 4)], [(1, 2), (1, 3)], [(1, ...")

    def test_graphs(self):
        GraphSet.set_universe([(1, 2), (1, 4), (2, 3), (2, 5), (3, 6), (4, 5),
                               (5, 6)])

        # any subgraph
        gs = GraphSet.graphs()
        self.assertTrue(isinstance(gs, GraphSet))
        self.assertEqual(len(gs), 2**7)
        self.assertTrue([(1, 2)] in gs)

        # subgraphs separating [1, 5] and [2]
        gs = GraphSet.graphs(vertex_groups=[[1, 5], [2]])
        self.assertEqual(len(gs), 6)
        self.assertTrue([(1, 4), (4, 5)] in gs)
        self.assertTrue([(1, 2), (1, 4), (4, 5)] not in gs)

        gs = GraphSet.graphs(vertex_groups=[[1], [2], [3], [4], [5], [6]])
        self.assertEqual(len(gs), 1)
        self.assertTrue([] in gs)
        self.assertTrue([(1, 2)] not in gs)

        # matching
        gs = GraphSet.matchings()
        self.assertEqual(len(gs), 22)
        self.assertTrue([(1, 2), (3, 6)] in gs)
        self.assertTrue([(1, 2), (2, 3), (3, 6)] not in gs)
        for g in gs:
            self.assertTrue(len(g) < 4)

        # subgraphs with 1 or 2 edges
        gs = GraphSet.graphs(num_edges=range(1, 3))
        self.assertEqual(len(gs), 28)
        for g in gs:
            self.assertTrue(1 <= len(g) and len(g) < 3)

        # single connected component and vertex islands
        gs = GraphSet.graphs(vertex_groups=[[]])
        self.assertEqual(len(gs), 80)
        self.assertTrue([(1, 2), (2, 3)] in gs)
        self.assertTrue([(1, 2), (2, 3), (4, 5)] not in gs)

        # any forest
        gs = GraphSet.graphs(no_loop=True)
        self.assertEqual(len(gs), 112)
        self.assertTrue([(1, 2), (1, 4), (2, 5)] in gs)
        self.assertTrue([(1, 2), (1, 4), (2, 5), (4, 5)] not in gs)
        for g in gs:
            self.assertTrue(len(g) < 6)

        # constrained by GraphSet
        gs = GraphSet.graphs(no_loop=True)
        gs = gs.graphs(vertex_groups=[[]])
        self.assertEqual(len(gs), 66)
        self.assertTrue([(1, 2), (1, 4), (2, 5)] in gs)
        self.assertTrue([(1, 2), (1, 4), (2, 5), (4, 5)] not in gs)

        # single connected components across 1, 3, and 5
        gs = GraphSet.connected_components([1, 3, 5])
        self.assertEqual(len(gs), 35)
        self.assertTrue([(1, 2), (2, 3), (2, 5)] in gs)
        self.assertTrue([(1, 2), (2, 3), (5, 6)] not in gs)

        GraphSet.set_universe([(1, 2), (1, 3), (1, 4), (1, 5), (2, 3), (2, 4),
                               (2, 5), (3, 4), (3, 5), (4, 5)])

        # cliques with 4 vertices
        gs = GraphSet.cliques(4)
        self.assertEqual(len(gs), 5)
        self.assertTrue([(1, 2), (1, 3), (1, 4), (2, 3), (2, 4), (3, 4)] in gs)
        self.assertTrue([(1, 2), (1, 3), (1, 4), (2, 3), (2, 4), (3, 5)] not in gs)

        GraphSet.set_universe([(1, 2), (1, 4), (2, 3), (2, 5), (3, 6), (4, 5),
                               (5, 6)])

        # trees rooted at 1
        gs = GraphSet.trees(1)
        self.assertEqual(len(gs), 45)
        self.assertTrue([] in gs)
        self.assertTrue([(1, 2), (1, 4), (2, 5), (4, 5)] not in gs)

        # spanning trees
        gs = GraphSet.trees(is_spanning=True)
        self.assertEqual(len(gs), 15)
        self.assertTrue([(1, 2), (1, 4), (2, 3), (2, 5), (3, 6)] in gs)
        self.assertTrue([(1, 2), (1, 4), (2, 3), (2, 5), (4, 5)] not in gs)
        for g in gs:
            self.assertEqual(len(g), 5)

        # forests rooted at 1 and 3
        gs = GraphSet.forests([1, 3])
        self.assertEqual(len(gs), 54)
        self.assertTrue([] in gs)
        self.assertTrue([(1, 2), (2, 3)] not in gs)

        # spanning forests rooted at 1 and 3
        gs = GraphSet.forests([1, 3], is_spanning=True)
        self.assertEqual(len(gs), 20)
        self.assertTrue([(1, 2), (1, 4), (2, 5), (3, 6)] in gs)
        self.assertTrue([(1, 2), (1, 4), (2, 3), (2, 5)] not in gs)
        for g in gs:
            self.assertEqual(len(g), 4)

        # cycles
        gs = GraphSet.cycles()
        self.assertEqual(len(gs), 3)
        self.assertTrue([(1, 2), (1, 4), (2, 5), (4, 5)] in gs)
        self.assertTrue([] not in gs)

        # hamilton cycles
        gs = GraphSet.cycles(is_hamilton=True)
        self.assertEqual(len(gs), 1)
        self.assertTrue([(1, 2), (1, 4), (2, 3), (3, 6), (4, 5), (5, 6)] in gs)

        # paths between 1 and 6
        gs = GraphSet.paths(1, 6)
        self.assertEqual(len(gs), 4)
        self.assertTrue([(1, 2), (2, 3), (3, 6)] in gs)
        self.assertTrue([(1, 2), (2, 3), (5, 6)] not in gs)

        # hamilton paths between 1 and 6
        gs = GraphSet.paths(1, 6, is_hamilton=True)
        self.assertEqual(len(gs), 1)
        self.assertTrue([(1, 4), (2, 3), (2, 5), (3, 6), (4, 5)] in gs)

        # perfect matchings
        gs = GraphSet.perfect_matchings()
        self.assertEqual(len(gs), 3)
        self.assertTrue([(1, 2), (3, 6), (4, 5)] in gs)
        self.assertTrue([(1, 4), (2, 3), (5, 6)] in gs)
        self.assertTrue([(1, 4), (2, 5), (3, 6)] in gs)
        
        gs = GraphSet.perfect_matchings(graphset=GraphSet.forests(roots=[1, 2, 3]))
        self.assertEqual(len(gs), 1)
        self.assertTrue([(1, 4), (2, 5), (3, 6)] in gs)

        # called as instance methods
        gs = GraphSet.graphs(no_loop=True)
        _ = gs.connected_components([1, 3, 5])
        _ = gs.cliques(4)
        _ = gs.trees(1)
        _ = gs.forests([1, 3])
        _ = gs.cycles()
        _ = gs.paths(1, 6)
        _ = gs.perfect_matchings()

        # exceptions
        self.assertRaises(KeyError, GraphSet.graphs, vertex_groups=[[7]])
        self.assertRaises(KeyError, GraphSet.graphs, degree_constraints={7: 1})

    def test_combined_cases(self):
        GraphSet.set_universe([(1, 2), (1, 4), (2, 3), (2, 5), (3, 6), (4, 5),
                               (5, 6)])

        # spanning tree = (forests) & (spanning)
        gs1 = GraphSet.forests([1])
        gs2 = GraphSet.connected_components([1, 2, 3, 4, 5, 6])
        gs3 = GraphSet.trees(is_spanning=True)
        self.assertEqual(gs3, gs1 & gs2)

        # all hamilton paths are spanning connected components
        gs1 = GraphSet.paths(1, 6, is_hamilton=True)
        gs2 = GraphSet.connected_components([1, 2, 3, 4, 5, 6])
        self.assertTrue(gs1.issubset(gs2))

    def test_linear_constraints(self):
        GraphSet.set_universe([(1, 2), (1, 4), (2, 3), (2, 5), (3, 6), (4, 5),
                               (5, 6)])

        gs = GraphSet.graphs(linear_constraints=[([(2, 3)], (2, 1))])
        self.assertEqual(gs, GraphSet())

        gs = GraphSet.graphs(linear_constraints=[([], (1, 2))])
        self.assertEqual(gs, GraphSet())

        gs = GraphSet.graphs(linear_constraints=[([(5, 6, -1.5)], (-1.5, 0))])
        self.assertEqual(gs, GraphSet.graphs())

        gs = GraphSet.graphs(linear_constraints=[([(1, 2, 3.14)], (0, float("inf")))])
        self.assertEqual(gs, GraphSet.graphs())

        gs = GraphSet.graphs(linear_constraints=[(GraphSet.universe(), (0, float("inf")))])
        self.assertEqual(gs, GraphSet.graphs())

        gs = GraphSet.graphs(linear_constraints=[(GraphSet.universe(), (7, 7))])
        self.assertEqual(gs, GraphSet([GraphSet.universe()]))

        gs = GraphSet.graphs(linear_constraints=[(GraphSet.universe(), (1, 7))])
        self.assertEqual(gs, GraphSet.graphs() - GraphSet([[]]))

        gs = GraphSet.graphs(linear_constraints=[([(2, 3, -1), (2, 5, 10), (4, 1),
                                                   (3, 6), (4, 5, -1), (5, 6)],
                                                  (10, 100))])
        self.assertEqual(len(gs), 52)

        gs = GraphSet.graphs(linear_constraints=[([(2, 3), (2, 5, -10), (4, 1, -1),
                                                   (3, 6, -1), (4, 5), (5, 6, -1)],
                                                  (-100, -10))])
        self.assertEqual(len(gs), 52)

        gs = GraphSet.graphs(linear_constraints=[([(1, 2)], (1, 1)),
                                                 ([(1, 4)], (1, 2)),
                                                 ([(2, 3)], (1, 3)),
                                                 ([(2, 5)], (1, 4)),
                                                 ([(4, 5)], (1, 6)),
                                                 ([(5, 6)], (1, 7))])
        self.assertEqual(len(gs), 2)

    def test_show_messages(self):
        a = GraphSet.show_messages()
        b = GraphSet.show_messages(True)
        self.assertTrue(b)
        c = GraphSet.show_messages(False)
        self.assertTrue(c)
        d = GraphSet.show_messages(a)
        self.assertFalse(d)

<<<<<<< HEAD
    def test_partitions(self):
        GraphSet.set_universe([(1, 2), (1, 4), (2, 3), (2, 5), (3, 6), (4, 5),
                               (5, 6)])

        # lower bound and upper bound
        gs = GraphSet.partitions(num_comp_lb=2, num_comp_ub=3)
        self.assertEqual(len(gs), 44)
        self.assertTrue([(1, 2), (2, 3), (2, 5)] in gs)
        self.assertTrue([(1, 2), (1, 4), (2, 3), (2, 5), (4, 5)] in gs)
        self.assertTrue([(1, 2), (2, 3)] not in gs)

        gs = GraphSet.partitions(num_comp_lb=1, num_comp_ub=1)
        self.assertEqual(len(gs), 1)
        self.assertTrue([(1, 2), (1, 4), (2, 3), (2, 5), (3, 6), (4, 5), (5, 6)] in gs)
        self.assertTrue([(1, 2), (1, 4), (2, 5), (4, 5), (3, 6)] not in gs)
        self.assertTrue([(1, 2), (3, 6), (4, 5), (5, 6)] not in gs)

        gs = GraphSet.partitions(num_comp_lb=2, num_comp_ub=2)
        self.assertEqual(len(gs), 15)
        self.assertTrue([(1, 2), (1, 4), (2, 5), (4, 5), (3, 6)] in gs)
        self.assertTrue([(1, 2), (3, 6), (4, 5), (5, 6)] in gs)
        self.assertTrue([(1, 2), (1, 4), (2, 3), (2, 5), (3, 6), (4, 5), (5, 6)] not in gs)

        # only upper bound
        gs = GraphSet.partitions(num_comp_ub=2)
        self.assertEqual(len(gs), 1 + 15)
        self.assertTrue([(1, 2), (1, 4), (2, 5), (4, 5), (3, 6)] in gs)
        self.assertTrue([(1, 2), (3, 6), (4, 5), (5, 6)] in gs)
        self.assertTrue([(1, 2), (1, 4), (2, 3), (2, 5), (3, 6), (4, 5), (5, 6)] in gs)
        self.assertTrue([(1, 4), (2, 5), (3, 6)] not in gs)

        # only lower bound
        gs = GraphSet.partitions(num_comp_lb=2)
        self.assertTrue([(1, 2), (1, 4), (2, 5), (4, 5), (3, 6)] in gs)
        self.assertTrue([(1, 2), (3, 6), (4, 5), (5, 6)] in gs)
        self.assertTrue([(1, 2), (1, 4), (2, 3), (2, 5), (3, 6), (4, 5), (5, 6)] not in gs)
        self.assertTrue([(1, 4), (2, 5), (3, 6)] in gs)

    def test_balanced_partitions(self):
        GraphSet.set_universe([(1, 2), (1, 4), (2, 3), (2, 5), (3, 6), (4, 5),
                               (5, 6)])

        gs = GraphSet.balanced_partitions(ratio=1.0, num_comps=3)
        self.assertEqual(len(gs), 3)
        self.assertTrue([(1, 4), (2, 3), (5, 6)] in gs)

        gs = GraphSet.balanced_partitions(ratio=1.0)
        self.assertEqual(len(gs), 8)
        self.assertTrue([] in gs)
        self.assertTrue([(1, 2), (1, 4), (3, 6), (5, 6)] in gs)

        gs = GraphSet.balanced_partitions(ratio=1.0, lower=2, upper=3)
        self.assertEqual(len(gs), 6)
        self.assertTrue([] not in gs)

        gs = GraphSet.balanced_partitions(ratio=2.0)
        self.assertTrue([(2, 3), (5, 6)] in gs)
        self.assertTrue([(1, 2), (2, 3)] not in gs)

        gs = GraphSet.balanced_partitions(lower=1, upper=2, num_comps=4)
        self.assertTrue([(1, 2), (3, 6)] in gs)
        self.assertTrue([(1, 2), (2, 3)] not in gs)

        wl = {}
        for v in range(1, 7):
            if v % 2:
                wl[v] = 1
            else:
                wl[v] = 2

        gs = GraphSet.balanced_partitions(weight_list=wl, ratio=2)
        self.assertTrue([(2, 3), (5, 6)] not in gs)
        self.assertTrue([(1, 2), (2, 3), (5, 6)] in gs)

        gs = GraphSet.balanced_partitions(weight_list=wl, lower=4)
        self.assertTrue([(1, 2), (1, 4), (3, 6), (5, 6)] in gs)
        self.assertTrue([(1, 4), (2, 5), (3, 6)] not in gs)

        gs = GraphSet.balanced_partitions(weight_list=wl, upper=3)
        self.assertTrue([(1, 4), (2, 5), (3, 6)] in gs)
        self.assertTrue([(1, 2), (1, 4), (3, 6), (5, 6)] not in gs)

        gs = GraphSet.balanced_partitions(weight_list=wl, lower=3, upper=4)
        self.assertTrue([(1, 4), (2, 5), (3, 6)] in gs)
        self.assertTrue([(1, 2), (1, 4), (3, 6), (5, 6)] not in gs)
    def test_reliability(self):
        GraphSet.set_universe([(1, 2), (1, 4), (2, 3), (2, 5), (3, 6), (4, 5),
                               (5, 6)])

        # calculated by hand
        probabilities = {(1, 2): 0.5}
        terminals = [1]
        reliability = GraphSet.reliability(probabilities, terminals)
        self.assertTrue(abs(1.0 - reliability) < 1e-9)

        probabilities = {(1, 2): 0.5, (1, 4): 0.5}
        terminals = [1, 2, 3, 4, 5, 6]
        reliability = GraphSet.reliability(probabilities, terminals)
        self.assertTrue(abs(0.75 - reliability) < 1e-9)

        # calculated by brute-force search
        probabilities = {(1, 2): 0.5, (1, 4): 0.5, (2, 3): 0.5,
                         (2, 5): 0.5, (3, 6): 0.5, (4, 5): 0.5, (5, 6): 0.5}
        terminals = [1, 2, 3, 4, 5, 6]
        reliability = GraphSet.reliability(probabilities, terminals)
        self.assertTrue(abs(0.1796875 - reliability) < 1e-9)

        probabilities = {(1, 2): 0.2, (1, 4): 0.3, (2, 3): 0.4, (2, 5): 0.5,
                         (3, 6): 0.6, (4, 5): 0.7, (5, 6): 0.8}
        terminals = [1, 2, 3, 4, 5, 6]
        reliability = GraphSet.reliability(probabilities, terminals)
        self.assertTrue(abs(0.1479680 - reliability) < 1e-9)

        reliability = GraphSet.reliability()
        self.assertEqual(reliability, 1.0)

        terminals = []
        reliability = GraphSet.reliability(terminals=terminals)
        self.assertEqual(reliability, 1.0)

        probabilities = {}
        reliability = GraphSet.reliability(probabilities=probabilities)
        self.assertEqual(reliability, 1.0)
=======
    def test_induced_graphs(self):
        GraphSet.set_universe([(1, 2), (1, 4), (2, 3), (2, 5), (3, 6), (4, 5),
                               (5, 6)])

        gs = GraphSet.induced_graphs()

        self.assertEqual(len(gs), 34)  # 1 + 6 + 10 + 10 + 7 + 0

        self.assertTrue([(3, 6)] in gs)

        self.assertTrue([(1, 2), (2, 3)] in gs)
        self.assertTrue([(1, 2), (3, 6)] not in gs)

        self.assertTrue([(2, 3), (2, 5), (3, 6), (5, 6)] in gs)
        self.assertTrue([(1, 2), (2, 3), (4, 5), (5, 6)] not in gs)

        self.assertTrue([(1, 2), (1, 4), (2, 3), (3, 6)] in gs)
        self.assertTrue([(1, 2), (2, 3), (3, 6), (5, 6)] not in gs)

        self.assertTrue([(1, 2), (1, 4), (2, 3), (2, 5),
                         (3, 6), (4, 5), (5, 6)] in gs)
>>>>>>> 2fc9982e

    def test_comparison(self):
        gs = GraphSet([g12])
        self.assertEqual(gs, GraphSet([g12]))
        self.assertNotEqual(gs, GraphSet([g13]))

        # __nonzero__
        self.assertTrue(gs)
        self.assertFalse(GraphSet())

        v = [g0, g12, g13]
        gs = GraphSet(v)
        self.assertTrue(gs.isdisjoint(GraphSet([g1, g123])))
        self.assertFalse(gs.isdisjoint(GraphSet([g1, g12])))

        self.assertTrue(gs.issubset(GraphSet(v)))
        self.assertFalse(gs.issubset(GraphSet([g0, g12])))
        self.assertTrue(gs <= GraphSet(v))
        self.assertFalse(gs <= GraphSet([g0, g12]))
        self.assertTrue(gs < GraphSet([g0, g1, g12, g13]))
        self.assertFalse(gs < GraphSet(v))

        self.assertTrue(gs.issuperset(GraphSet(v)))
        self.assertFalse(gs.issuperset(GraphSet([g1, g12])))
        self.assertTrue(gs >= GraphSet(v))
        self.assertFalse(gs >= GraphSet([g1, g12]))
        self.assertTrue(gs > GraphSet([[], g12]))
        self.assertFalse(gs > GraphSet(v))

    def test_unary_operators(self):
        gs = GraphSet([g0, g1, g12, g123, g1234, g134, g14, g4])

        self.assertTrue(isinstance(~gs, GraphSet))
        self.assertEqual(~gs, GraphSet([g124, g13, g2, g23, g234, g24, g3, g34]))

        self.assertTrue(isinstance(gs.smaller(3), GraphSet))
        self.assertEqual(gs.smaller(3), GraphSet([g0, g1, g12, g14, g4]))
        self.assertTrue(isinstance(gs.larger(3), GraphSet))
        self.assertEqual(gs.larger(3), GraphSet([g1234]))
        self.assertTrue(isinstance(gs.graph_size(3), GraphSet))
        self.assertEqual(gs.graph_size(3), GraphSet([g123, g134]))
        self.assertTrue(isinstance(gs.len(3), GraphSet))
        self.assertEqual(gs.len(3), GraphSet([g123, g134]))

        gs = GraphSet([g12, g123, g234])
        self.assertTrue(isinstance(gs.minimal(), GraphSet))
        self.assertEqual(gs.minimal(), GraphSet([g12, g234]))
        self.assertTrue(isinstance(gs.maximal(), GraphSet))
        self.assertEqual(gs.maximal(), GraphSet([g123, g234]))

        gs = GraphSet([g12, g14, g23, g34])
        self.assertTrue(isinstance(gs.blocking(), GraphSet))
        self.assertEqual(
            gs.blocking(), GraphSet([g123, g1234, g124, g13, g134, g234, g24]))

    def test_binary_operators(self):
        u = [g0, g1, g12, g123, g1234, g134, g14, g4]
        v = [g12, g14, g23, g34]

        gs = GraphSet(u) | GraphSet(v)
        self.assertTrue(isinstance(gs, GraphSet))
        self.assertEqual(
            gs, GraphSet([g0, g1, g12, g123, g1234, g134, g14, g23, g34, g4]))
        gs = GraphSet(u).union(GraphSet(u), GraphSet(v))
        self.assertTrue(isinstance(gs, GraphSet))
        self.assertEqual(
            gs, GraphSet([g0, g1, g12, g123, g1234, g134, g14, g23, g34, g4]))

        gs = GraphSet(u)
        gs |= GraphSet(v)
        self.assertTrue(isinstance(gs, GraphSet))
        self.assertEqual(
            gs, GraphSet([g0, g1, g12, g123, g1234, g134, g14, g23, g34, g4]))
        gs = GraphSet(u)
        gs.update(GraphSet(u), GraphSet(v))
        self.assertTrue(isinstance(gs, GraphSet))
        self.assertEqual(
            gs, GraphSet([g0, g1, g12, g123, g1234, g134, g14, g23, g34, g4]))

        gs = GraphSet(u) & GraphSet(v)
        self.assertTrue(isinstance(gs, GraphSet))
        self.assertEqual(gs, GraphSet([g12, g14]))
        gs = GraphSet(u).intersection(GraphSet(u), GraphSet(v))
        self.assertTrue(isinstance(gs, GraphSet))
        self.assertEqual(gs, GraphSet([g12, g14]))

        gs = GraphSet(u)
        gs &= GraphSet(v)
        self.assertTrue(isinstance(gs, GraphSet))
        self.assertEqual(gs, GraphSet([g12, g14]))
        gs = GraphSet(u)
        gs.intersection_update(GraphSet(u), GraphSet(v))
        self.assertTrue(isinstance(gs, GraphSet))
        self.assertEqual(gs, GraphSet([g12, g14]))

        gs = GraphSet(u) - GraphSet(v)
        self.assertTrue(isinstance(gs, GraphSet))
        self.assertEqual(gs, GraphSet([g0, g1, g123, g1234, g134, g4]))
        gs = GraphSet(u).difference(GraphSet(), GraphSet(v))
        self.assertTrue(isinstance(gs, GraphSet))
        self.assertEqual(gs, GraphSet([g0, g1, g123, g1234, g134, g4]))

        gs = GraphSet(u)
        gs -= GraphSet(v)
        self.assertTrue(isinstance(gs, GraphSet))
        self.assertEqual(gs, GraphSet([g0, g1, g123, g1234, g134, g4]))
        gs = GraphSet(u)
        gs.difference_update(GraphSet(), GraphSet(v))
        self.assertTrue(isinstance(gs, GraphSet))
        self.assertEqual(gs, GraphSet([g0, g1, g123, g1234, g134, g4]))

        gs = GraphSet(u) ^ GraphSet(v)
        self.assertTrue(isinstance(gs, GraphSet))
        self.assertEqual(gs, GraphSet([g0, g1, g123, g1234, g134, g23, g34, g4]))
        gs = GraphSet(u).symmetric_difference(GraphSet(), GraphSet(v))
        self.assertTrue(isinstance(gs, GraphSet))
        self.assertEqual(gs, GraphSet([g0, g1, g123, g1234, g134, g23, g34, g4]))

        gs = GraphSet(u)
        gs ^= GraphSet(v)
        self.assertTrue(isinstance(gs, GraphSet))
        self.assertEqual(gs, GraphSet([g0, g1, g123, g1234, g134, g23, g34, g4]))
        gs = GraphSet(u)
        gs.symmetric_difference_update(GraphSet(), GraphSet(v))
        self.assertTrue(isinstance(gs, GraphSet))
        self.assertEqual(gs, GraphSet([g0, g1, g123, g1234, g134, g23, g34, g4]))

        v = [g12]
        gs = GraphSet(u) / GraphSet(v)
        self.assertTrue(isinstance(gs, GraphSet))
        self.assertEqual(gs, GraphSet([g0, g3, g34]))
        gs = GraphSet(u).quotient(GraphSet(v))
        self.assertTrue(isinstance(gs, GraphSet))
        self.assertEqual(gs, GraphSet([g0, g3, g34]))

        gs = GraphSet(u)
        gs /= GraphSet(v)
        self.assertTrue(isinstance(gs, GraphSet))
        self.assertEqual(gs, GraphSet([g0, g3, g34]))
        gs = GraphSet(u)
        gs.quotient_update(GraphSet(v))
        self.assertTrue(isinstance(gs, GraphSet))
        self.assertEqual(gs, GraphSet([g0, g3, g34]))

        gs = GraphSet(u) % GraphSet(v)
        self.assertTrue(isinstance(gs, GraphSet))
        self.assertEqual(gs, GraphSet([g0, g1, g134, g14, g4]))
        gs = GraphSet(u).remainder(GraphSet(v))
        self.assertTrue(isinstance(gs, GraphSet))
        self.assertEqual(gs, GraphSet([g0, g1, g134, g14, g4]))

        gs = GraphSet(u)
        gs %= GraphSet(v)
        self.assertTrue(isinstance(gs, GraphSet))
        self.assertEqual(gs, GraphSet([g0, g1, g134, g14, g4]))
        gs = GraphSet(u)
        gs.remainder_update(GraphSet(v))
        self.assertTrue(isinstance(gs, GraphSet))
        self.assertEqual(gs, GraphSet([g0, g1, g134, g14, g4]))

        gs = GraphSet(u).complement()
        self.assertEqual(gs, GraphSet([g0, g123, g1234, g2, g23, g234, g34, g4]))

        v = [g12, g14, g23, g34]
        gs = GraphSet(u).join(GraphSet(v))
        self.assertTrue(isinstance(gs, GraphSet))
        self.assertEqual(
            gs, GraphSet([g12, g123, g124, g1234, g134, g14, g23, g234, g34]))

        gs = GraphSet(u).meet(GraphSet(v))
        self.assertTrue(isinstance(gs, GraphSet))
        self.assertEqual(gs, GraphSet([g0, g1, g12, g14, g2, g23, g3, g34, g4]))

        v = [g12, g14, g23, g34]
        gs = GraphSet(u).subgraphs(GraphSet(v))
        self.assertTrue(isinstance(gs, GraphSet))
        self.assertEqual(gs, GraphSet([g0, g1, g12, g14, g4]))

        gs = GraphSet(u).supergraphs(GraphSet(v))
        self.assertTrue(isinstance(gs, GraphSet))
        self.assertEqual(gs, GraphSet([g12, g123, g1234, g134, g14]))

        gs = GraphSet(u).non_subgraphs(GraphSet(v))
        self.assertTrue(isinstance(gs, GraphSet))
        self.assertEqual(gs, GraphSet([g123, g1234, g134]))

        gs = GraphSet(u).non_supergraphs(GraphSet(v))
        self.assertTrue(isinstance(gs, GraphSet))
        self.assertEqual(gs, GraphSet([g0, g1, g4]))

        gs1 = GraphSet({}) - GraphSet([g1, g34])

        gs2 = gs1.including(GraphSet([g1, g2]))
        self.assertTrue(isinstance(gs2, GraphSet))
        self.assertEqual(len(gs2), 11)

        gs2 = gs1.including(g1)
        self.assertTrue(isinstance(gs2, GraphSet))
        self.assertEqual(len(gs2), 7)

        gs2 = gs1.including((2,1))
        self.assertTrue(isinstance(gs2, GraphSet))
        self.assertEqual(len(gs2), 7)

        gs2 = gs1.including(1)
        self.assertTrue(isinstance(gs2, GraphSet))
        self.assertEqual(len(gs2), 11)

        self.assertRaises(KeyError, gs1.including, (1, 4))
        self.assertRaises(KeyError, gs1.including, 5)

        gs2 = gs1.excluding(GraphSet([g1, g2]))
        self.assertTrue(isinstance(gs2, GraphSet))
        self.assertEqual(len(gs2), 3)

        gs2 = gs1.excluding(g1)
        self.assertTrue(isinstance(gs2, GraphSet))
        self.assertEqual(len(gs2), 7)

        gs2 = gs1.excluding(e2)
        self.assertTrue(isinstance(gs2, GraphSet))
        self.assertEqual(len(gs2), 6)

        gs2 = gs1.excluding(1)
        self.assertTrue(isinstance(gs2, GraphSet))
        self.assertEqual(len(gs2), 3)

        self.assertRaises(KeyError, gs1.excluding, (1, 4))
        self.assertRaises(KeyError, gs1.excluding, 5)

        v = [g12, g14, g23, g34]
        gs = GraphSet(u).included(GraphSet(v))
        self.assertTrue(isinstance(gs, GraphSet))
        self.assertEqual(gs, GraphSet([g0, g1, g12, g14, g4]))

        gs = GraphSet(u).included(g12)
        self.assertTrue(isinstance(gs, GraphSet))
        self.assertEqual(gs, GraphSet([g0, g1, g12]))

    def capacity(self):
        gs = GraphSet()
        self.assertFalse(gs)

        gs = GraphSet([g0, g12, g13])
        self.assertTrue(gs)

        self.assertEqual(len(gs), 3)
        self.assertEqual(gs.len(), 3)

    def test_iterators(self):
        gs1 = GraphSet([g0, g12, g13])
        gs2 = GraphSet()
        for g in gs1:
            self.assertTrue(isinstance(g, list))
            gs2 = gs2 | GraphSet([g])
        self.assertEqual(gs1, GraphSet([g0, g12, g13]))
        self.assertEqual(gs1, gs2)

        gs2 = GraphSet()
        for g in gs1:
            self.assertTrue(isinstance(g, list))
            gs2 = gs2 | GraphSet([g])
        self.assertEqual(gs1, gs2)

        gs1 = GraphSet([g0, g12, g13])
        gs2 = GraphSet()
        for g in gs1.rand_iter():
            self.assertTrue(isinstance(g, list))
            gs2 = gs2 | GraphSet([g])
        self.assertEqual(gs1, gs2)

        gen = gs1.rand_iter()
        self.assertTrue(isinstance(next(gen), list))

        gs = GraphSet([g0, g1, g12, g123, g1234, g134, g14, g4])
        r = []
        for g in gs.max_iter():
            self.assertTrue(isinstance(g, list))
            r.append(g)
        self.assertEqual(len(r), 8)
        self.assertEqual(r[0], g14)
        self.assertEqual(r[1], g134)
        self.assertEqual(r[2], g4)

        r = []
        for g in gs.max_iter({e1: -.3, e2: .2, e3: .2, e4: -.4}):
            self.assertTrue(isinstance(g, list))
            r.append(g)
        self.assertEqual(len(r), 8)
        self.assertEqual(r[0], g123)
        self.assertEqual(r[1], g0)
        self.assertEqual(r[2], g12)

        r = []
        for g in gs.min_iter():
            self.assertTrue(isinstance(g, list))
            r.append(g)
        self.assertEqual(len(r), 8)
        self.assertEqual(r[0], g123)
        self.assertEqual(r[1], g0)
        self.assertEqual(r[2], g12)

        r = []
        for g in gs.min_iter({e1: -.3, e2: .2, e3: .2, e4: -.4}):
            self.assertTrue(isinstance(g, list))
            r.append(g)
        self.assertEqual(len(r), 8)
        self.assertEqual(r[0], g14)
        self.assertEqual(r[1], g134)
        self.assertEqual(r[2], g4)

        gs = GraphSet([[]])
        self.assertEqual(list(gs.min_iter()), [[]])

    def test_lookup(self):
        gs1 = GraphSet([g1, g12])

        self.assertTrue(g12 in gs1)
        self.assertTrue(g2 not in gs1)
        self.assertTrue(e1 in gs1)
        self.assertTrue(e4 not in gs1)
        self.assertTrue(1 in gs1)
        self.assertTrue(4 not in gs1)

    def test_modifiers(self):
        v = [g0, g12, g13]
        gs = GraphSet(v)
        gs.add(g1)
        self.assertTrue(g1 in gs)

        gs.remove(g1)
        self.assertTrue(g1 not in gs)
        self.assertRaises(KeyError, gs.remove, g1)

        gs.add(g0)
        gs.discard(g0)
        self.assertTrue(g0 not in gs)
        gs.discard(g0)  # no exception raised

        gs = GraphSet(v)
        gs.add(e2)
        self.assertEqual(gs, GraphSet([g12, g123, g2]))

        gs = GraphSet(v)
        gs.remove(e2)
        self.assertEqual(gs, GraphSet([g0, g1, g13]))
        self.assertRaises(KeyError, gs.remove, e4)

        gs = GraphSet(v)
        gs.discard(e2)
        self.assertEqual(gs, GraphSet([g0, g1, g13]))
        gs.discard(e4)  # no exception raised

        v = [g1, g12, g13]
        gs = GraphSet(v)
        g = gs.pop()
        self.assertTrue(isinstance(g, list))
        self.assertTrue(g not in gs)
        self.assertEqual(gs | GraphSet([g]), GraphSet(v))

        self.assertTrue(gs)
        gs.clear()
        self.assertFalse(gs)

        self.assertRaises(KeyError, gs.pop)

        self.assertRaises(KeyError, gs.add, [(1,4)])
        self.assertRaises(KeyError, gs.remove, [(1,4)])
        self.assertRaises(KeyError, gs.discard, [(1,4)])

        self.assertRaises(KeyError, gs.add, (1,4))
        self.assertRaises(KeyError, gs.remove, (1,4))
        self.assertRaises(KeyError, gs.discard, (1,4))

        u = [g0, g1, g12, g123, g1234, g134, g14, g4]
        gs = GraphSet(u)
        gs.flip(e1)
        self.assertEqual(gs, GraphSet([g0, g1, g14, g2, g23, g234, g34, g4]))

    def test_probability(self):
        p = {e1: .9, e2: .8, e3: .7, e4: .6}

        gs = GraphSet()
        self.assertEqual(gs.probability(p), 0)

        gs = GraphSet([g0])
        self.assertAlmostEqual(gs.probability(p), .0024)

        gs = GraphSet([g1])
        self.assertAlmostEqual(gs.probability(p), .0216)

        gs = GraphSet([g2])
        self.assertAlmostEqual(gs.probability(p), .0096)

        gs = GraphSet([g12, g13])
        self.assertAlmostEqual(gs.probability(p), .1368)

        gs = GraphSet([g1234])
        self.assertAlmostEqual(gs.probability(p), .3024)

        gs = GraphSet([g0, g1, g2, g12, g13, g1234])
        self.assertAlmostEqual(gs.probability(p), .4728)

    def test_io(self):
        gs = GraphSet()
        st = gs.dumps()
        self.assertEqual(st, "B\n.\n")
        gs = GraphSet.loads(st)
        self.assertEqual(gs, GraphSet())

        gs = GraphSet([g0])
        st = gs.dumps()
        self.assertEqual(st, "T\n.\n")
        gs = GraphSet.loads(st)
        self.assertEqual(gs, GraphSet([g0]))

        v = [g0, g1, g12, g123, g1234, g134, g14, g4]
        gs = GraphSet(v)
        st = gs.dumps()
        gs = GraphSet.loads(st)
        self.assertEqual(gs, GraphSet(v))

        # skip this test, becasue string is treated as an element
#        gs = GraphSet(st)
#        self.assertEqual(gs, GraphSet(v))

        with tempfile.TemporaryFile() as f:
            gs.dump(f)
            f.seek(0)
            gs = GraphSet.load(f)
            self.assertEqual(gs, GraphSet(v))

    def test_networkx(self):
        try:
            import networkx as nx
        except ImportError:
            return

        try:
            if nx.__version__[0] == "1": # for NetworkX version 1.x
                GraphSet.converters['to_graph'] = nx.Graph
                GraphSet.converters['to_edges'] = nx.Graph.edges
            else: # for NetworkX version 2.x
                GraphSet.converters['to_graph'] = nx.from_edgelist
                GraphSet.converters['to_edges'] = nx.to_edgelist

            g = nx.grid_2d_graph(3, 3)
            GraphSet.set_universe(g)
            g = GraphSet.universe()
            self.assertTrue(isinstance(g, nx.Graph))
            self.assertEqual(len(g.edges()), 12)

            v00, v01, v10 = (0,0), (0,1), (1,0)
            e1, e2 = (v00, v01), (v00, v10)
            gs = GraphSet([nx.Graph([e1])])
            self.assertEqual(len(gs), 1)
            g = gs.pop()
            self.assertEqual(len(gs), 0)
            self.assertTrue(isinstance(g, nx.Graph))
            self.assertTrue(list(g.edges()) == [(v00, v01)] or list(g.edges()) == [(v01, v00)])
            gs.add(nx.Graph([e2]))
            self.assertEqual(len(gs), 1)
        except:
            raise
        finally:
            GraphSet.converters['to_graph'] = lambda edges: edges
            GraphSet.converters['to_edges'] = lambda graph: graph

    def test_large(self):
        try:
            import networkx as nx
        except ImportError:
            return

        try:
            if nx.__version__[0] == "1": # for NetworkX version 1.x
                GraphSet.converters['to_graph'] = nx.Graph
                GraphSet.converters['to_edges'] = nx.Graph.edges
            else: # for NetworkX version 2.x
                GraphSet.converters['to_graph'] = nx.from_edgelist
                GraphSet.converters['to_edges'] = nx.to_edgelist

            g = nx.grid_2d_graph(8, 8)
            v00, v01, v10 = (0,0), (0,1), (1,0)

            GraphSet.set_universe(g, traversal='bfs')
            self.assertEqual(len(GraphSet.universe().edges()), 112)
#            self.assertEqual(GraphSet.universe().edges()[:2], [(v00, v01), (v00, v10)])

            gs = GraphSet({});
            gs -= GraphSet([nx.Graph([(v00, v01)]),
                            nx.Graph([(v00, v01), (v00, v10)])])
            self.assertEqual(gs.len(), 5192296858534827628530496329220094)

            i = 0
            for g in gs:
                if i > 100: break
                i += 1

            paths = GraphSet.paths((0, 0), (7, 7))
            self.assertEqual(len(paths), 789360053252)
        except:
            raise
        finally:
            GraphSet.converters['to_graph'] = lambda edges: edges
            GraphSet.converters['to_edges'] = lambda graph: graph


if __name__ == '__main__':
    unittest.main()<|MERGE_RESOLUTION|>--- conflicted
+++ resolved
@@ -339,7 +339,6 @@
         d = GraphSet.show_messages(a)
         self.assertFalse(d)
 
-<<<<<<< HEAD
     def test_partitions(self):
         GraphSet.set_universe([(1, 2), (1, 4), (2, 3), (2, 5), (3, 6), (4, 5),
                                (5, 6)])
@@ -463,7 +462,6 @@
         probabilities = {}
         reliability = GraphSet.reliability(probabilities=probabilities)
         self.assertEqual(reliability, 1.0)
-=======
     def test_induced_graphs(self):
         GraphSet.set_universe([(1, 2), (1, 4), (2, 3), (2, 5), (3, 6), (4, 5),
                                (5, 6)])
@@ -485,7 +483,6 @@
 
         self.assertTrue([(1, 2), (1, 4), (2, 3), (2, 5),
                          (3, 6), (4, 5), (5, 6)] in gs)
->>>>>>> 2fc9982e
 
     def test_comparison(self):
         gs = GraphSet([g12])
