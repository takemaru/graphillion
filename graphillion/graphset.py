--- conflicted
+++ resolved
@@ -2050,43 +2050,6 @@
         return GraphSet(ss)
 
     @staticmethod
-<<<<<<< HEAD
-    def show_messages(flag=True):
-        """Enables/disables status messages.
-
-        Args:
-          flag: Optional.  True or False.  If True, status messages are
-          enabled.  If False, they are disabled (initial setting).
-
-        Returns:
-          The setting before the method call.  True (enabled) or
-          False (disabled).
-        """
-        return _graphillion._show_messages(flag)
-
-    @staticmethod
-    def reliability(probabilities=None, terminals=None):
-        """Returns the reliability of the graph with edge `probabilities` and `terminals`.
-        This method calculates the reliability of the graph with `probabilities` of each edge
-        and terminals. If  the probability is not assigned, it is considered to be 1.0
-
-        Examples:
-          >>> probabilities = {(1, 2): 0.5, (1, 4): 0.5}
-          >>> terminals = [1, 2, 3, 4, 5, 6]
-          >>> reliability = GraphSet.reliability(prob_list, terminals)
-          >>> reliability
-          0.75
-
-        Args:
-          probabilities: Optional. A dictionary of probabilities of each edge.
-          terminals: Optional. terminal vertices.
-
-        Returns:
-          Reliability.
-
-        Raises:
-          KeyError: If a given edge is not found in the universe.
-=======
     def weighted_induced_graphs(weight_list=None, lower=0, upper=4294967295//2):
         """Return a GraphSet with weighted connected induced graphs.
 
@@ -2106,7 +2069,6 @@
 
         Returns:
           A new GraphSet Object.
->>>>>>> 90d15109
         """
         graph = []
         for e in setset.universe():
@@ -2114,24 +2076,6 @@
             graph.append(
                 (pickle.dumps(e[0], protocol=0), pickle.dumps(e[1], protocol=0)))
 
-<<<<<<< HEAD
-        terms = []
-        if terminals is not None:
-            for v in terminals:
-                if v not in GraphSet._vertices:
-                    raise KeyError(v)
-                terms.append(pickle.dumps(v, protocol=0))
-
-        ps = [1.0] * (_graphillion._num_elems())
-        if probabilities is not None:
-          for e, p in viewitems(probabilities):
-              i = setset._obj2int[e]
-              ps[i - 1] = p
-
-        reliability = _graphillion._reliability(
-            graph=graph, probabilities=ps, terminals=terms)
-        return reliability
-=======
         wl = None
         if weight_list is not None:
             wl = {}
@@ -2142,7 +2086,66 @@
 
         ss = _graphillion._weighted_induced_graphs(graph=graph, weight_list=wl, lower=lower, upper=upper)
         return GraphSet(ss)
->>>>>>> 90d15109
+
+    @staticmethod
+    def show_messages(flag=True):
+        """Enables/disables status messages.
+
+        Args:
+          flag: Optional.  True or False.  If True, status messages are
+          enabled.  If False, they are disabled (initial setting).
+
+        Returns:
+          The setting before the method call.  True (enabled) or
+          False (disabled).
+        """
+        return _graphillion._show_messages(flag)
+
+    @staticmethod
+    def reliability(probabilities=None, terminals=None):
+        """Returns the reliability of the graph with edge `probabilities` and `terminals`.
+        This method calculates the reliability of the graph with `probabilities` of each edge
+        and terminals. If  the probability is not assigned, it is considered to be 1.0
+
+        Examples:
+          >>> probabilities = {(1, 2): 0.5, (1, 4): 0.5}
+          >>> terminals = [1, 2, 3, 4, 5, 6]
+          >>> reliability = GraphSet.reliability(prob_list, terminals)
+          >>> reliability
+          0.75
+
+        Args:
+          probabilities: Optional. A dictionary of probabilities of each edge.
+          terminals: Optional. terminal vertices.
+
+        Returns:
+          Reliability.
+
+        Raises:
+          KeyError: If a given edge is not found in the universe.
+        """
+        graph = []
+        for e in setset.universe():
+            assert e[0] in GraphSet._vertices and e[1] in GraphSet._vertices
+            graph.append(
+                (pickle.dumps(e[0], protocol=0), pickle.dumps(e[1], protocol=0)))
+
+        terms = []
+        if terminals is not None:
+            for v in terminals:
+                if v not in GraphSet._vertices:
+                    raise KeyError(v)
+                terms.append(pickle.dumps(v, protocol=0))
+
+        ps = [1.0] * (_graphillion._num_elems())
+        if probabilities is not None:
+          for e, p in viewitems(probabilities):
+              i = setset._obj2int[e]
+              ps[i - 1] = p
+
+        reliability = _graphillion._reliability(
+            graph=graph, probabilities=ps, terminals=terms)
+        return reliability
 
     @staticmethod
     def _traverse(indexed_edges, traversal, source):
