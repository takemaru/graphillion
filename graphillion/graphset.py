--- conflicted
+++ resolved
@@ -1629,7 +1629,6 @@
         lt_ss = self._ss.cost_le(costs=costs, cost_bound=cost_bound - 1)
         return GraphSet(le_ss.difference(lt_ss))
 
-<<<<<<< HEAD
     def remove_some_edge(self):
         """Returns a new GraphSet with graphs that are obtained by removing some edge from a graph in `self`.
 
@@ -1683,7 +1682,7 @@
           A new GraphSet object.
         """
         return GraphSet(self._ss.remove_add_some_elements())
-=======
+
     def to_vertexsetset(self):
         """Returns a new VertexSetSet with vertices of each graph in `self`.
 
@@ -1705,7 +1704,6 @@
 
         """
         return VertexSetSet(self._ss.to_vertexsetset())
->>>>>>> 669cd9e3
 
     @staticmethod
     def load(fp):
