# Permission is hereby granted, free of charge, to any person obtaining
# a copy of this software and associated documentation files (the
# "Software"), to deal in the Software without restriction, including
# without limitation the rights to use, copy, modify, merge, publish,
# distribute, sublicense, and/or sell copies of the Software, and to
# permit persons to whom the Software is furnished to do so, subject to
# the following conditions:
# 
# The above copyright notice and this permission notice shall be
# included in all copies or substantial portions of the Software.
# 
# THE SOFTWARE IS PROVIDED "AS IS", WITHOUT WARRANTY OF ANY KIND,
# EXPRESS OR IMPLIED, INCLUDING BUT NOT LIMITED TO THE WARRANTIES OF
# MERCHANTABILITY, FITNESS FOR A PARTICULAR PURPOSE AND
# NONINFRINGEMENT. IN NO EVENT SHALL THE AUTHORS OR COPYRIGHT HOLDERS BE
# LIABLE FOR ANY CLAIM, DAMAGES OR OTHER LIABILITY, WHETHER IN AN ACTION
# OF CONTRACT, TORT OR OTHERWISE, ARISING FROM, OUT OF OR IN CONNECTION
# WITH THE SOFTWARE OR THE USE OR OTHER DEALINGS IN THE SOFTWARE.

"""Module for a set of graphs.
"""

from functools import partial
from builtins import range, int
from future.utils import viewitems
import _graphillion
from graphillion import setset
import pickle
import heapq


class GraphSet(object):
    """Represents and manipulates a set of graphs.

    A GraphSet object stores a set of graphs.  A graph stored must be
    a subgraph of the universal graph, and is represented by a list of
    edges in the universal graph.  An edge is a tuple of two vertices,
    and a vertex can be any hashable object like a number, a text
    string, and a tuple.  Currently, GraphSet only supports undirected
    graphs without edge labels.

    The universal graph must be defined before creating GraphSet
    objects by `GraphSet.universe()` method.

    Like Python set types, GraphSet supports `graph in graphset`,
    `len(graphset)`, and `for graph in graphset`.  It also supports
    all set methods and operators,
    * isdisjoint(), issubset(), issuperset(), union(), intersection(),
      difference(), symmetric_difference(), copy(), update(),
      intersection_update(), difference_update(),
      symmetric_difference_update(), add(), remove(), discard(),
      pop(), clear(),
    * ==, !=, <=, <, >=, >, |, &, -, ^, |=, &=, -=, ^=.

    Examples:
      >>> from graphillion import GraphSet

      We assume the following graph and register the edge list as the
      universe.

      1 --- 2 --- 3
      |     |     |
      4 --- 5 --- 6

      >>> universe = [(1, 2), (1, 4), (2, 3), (2, 5), (3, 6), (4, 5), (5, 6)]
      >>> GraphSet.set_universe(universe)

      Find all paths from 1 to 6 and count them.

      >>> paths = GraphSet.paths(1, 6)
      >>> len(paths)
      3

      Give constraints in which edge 1-4 must not be passed but 2 must
      be passed, and show the paths that meet the constraints.

      >>> paths = paths.excluding((1, 4)).including(2)
      >>> for path in paths:
      ...   path
      [(1, 2), (2, 3), (3, 6)]
      [(1, 2), (2, 5), (5, 6)]
    """

    def __init__(self, graphset_or_constraints=None):
        """Initializes a GraphSet object with a set of graphs or constraints.

        Examples:
          >>> graph1 = [(1, 4)]
          >>> graph2 = [(1, 2), (2, 3)]
          >>> GraphSet([graph1, graph2])
          GraphSet([[(1, 4)], [(1, 2), (2, 3)]])
          >>> GraphSet({'include': graph1, 'exclude': graph2})
          GraphSet([[(1, 4)], [(1, 4), (2, 5)], [(1, 4), (3, 6)], ...

        Args:
          graphset_or_constraints: A set of graphs represented by a
            list of graphs (a list of edge lists):

            [[(1, 4)], [(1, 2), (2, 3)]]

            Or constraints represented by a dict of included or
            excluded edge lists (not-specified edges are not cared):

            {'include': [(1, 4)], 'exclude': [(1, 2), (2, 3)]}

            If no argument is given, it is treated as an empty list
            `[]` and an empty GraphSet is returned.  An empty dict
            `{}` means that no constraint is specified, and so a
            GraphSet including all possible graphs in the universe is
            returned (let N the number of edges in the universe, 2^N
            graphs are stored in the new object).

        Raises:
          KeyError: If given edges are not found in the universe.

        See Also:
          copy()
        """
        obj = graphset_or_constraints
        if isinstance(obj, GraphSet):
            self._ss = obj._ss.copy()
        elif isinstance(obj, setset):
            self._ss = obj.copy()
        else:
            if obj is None:
                obj = []
            elif isinstance(obj, (set, frozenset, list)):  # a list of graphs [graph+]
                l = []
                for g in obj:
                    edges = GraphSet.converters['to_edges'](g)
                    l.append(set([GraphSet._conv_edge(e) for e in edges]))
                obj = l
            elif isinstance(obj, dict):  # constraints
                d = {}
                for k, l in viewitems(obj):
                    d[k] = [GraphSet._conv_edge(e) for e in l]
                obj = d
            self._ss = setset(obj)
        methods = ['graphs', 'connected_components', 'cliques', 'trees',
                   'forests', 'cycles', 'paths']
        for method in methods:
            setattr(self, method, partial(getattr(GraphSet, method), graphset=self))

    def copy(self):
        """Returns a new GraphSet with a shallow copy of `self`.

        Examples:
          >>> gs2 = gs1.copy()
          >>> gs1 -= gs2
          >>> gs1 == gs2
          False

        Returns:
          A new GraphSet object.

        See Also:
          __init__()
        """
        return GraphSet(self)

    def __nonzero__(self):
        return bool(self._ss)

    def __repr__(self):
        return setset._repr(self._ss, (self.__class__.__name__ + '([', '])'))

    def union(self, *others):
        """Returns a new GraphSet with graphs from `self` and all others.

        The `self` is not changed.

        Examples:
          >>> graph1 = []
          >>> graph2 = [(1, 2)]
          >>> graph3 = [(1, 2), (1, 4)]
          >>> gs1 = GraphSet([graph1, graph2])
          >>> gs2 = GraphSet([graph2, graph3])
          >>> gs1 | gs2
          GraphSet([[], [(1, 2)], [(1, 2), (1, 4)]])

        Returns:
          A new GraphSet object.

        See Also:
          intersection(), difference(), symmetric_difference(),
          update()
        """
        return GraphSet(self._ss.union(*[gs._ss for gs in others]))

    def intersection(self, *others):
        """Returns a new GraphSet with graphs common to `self` and all others.

        The `self` is not changed.

        Examples:
          >>> graph1 = []
          >>> graph2 = [(1, 2)]
          >>> graph3 = [(1, 2), (1, 4)]
          >>> gs1 = GraphSet([graph1, graph2])
          >>> gs2 = GraphSet([graph2, graph3])
          >>> gs1 & gs2
          GraphSet([[(1, 2)]])

        Returns:
          A new GraphSet object.

        See Also:
          union(), difference(), symmetric_difference(),
          intersection_update()
        """
        return GraphSet(self._ss.intersection(*[gs._ss for gs in others]))

    def difference(self, *others):
        """Returns a new GraphSet with graphs in `self` that are not in the others.

        The `self` is not changed.

        Examples:
          >>> graph1 = []
          >>> graph2 = [(1, 2)]
          >>> graph3 = [(1, 2), (1, 4)]
          >>> gs1 = GraphSet([graph1, graph2])
          >>> gs2 = GraphSet([graph2, graph3])
          >>> gs1 - gs2
          GraphSet([])

        Returns:
          A new GraphSet object.

        See Also:
          union(), intersection(), symmetric_difference(),
          difference_update()
        """
        return GraphSet(self._ss.difference(*[gs._ss for gs in others]))

    def symmetric_difference(self, *others):
        """Returns a new GraphSet with graphs in either `self` or `other` but not both.

        The `self` is not changed.

        Examples:
          >>> graph1 = []
          >>> graph2 = [(1, 2)]
          >>> graph3 = [(1, 2), (1, 4)]
          >>> gs1 = GraphSet([graph1, graph2])
          >>> gs2 = GraphSet([graph2, graph3])
          >>> gs1 ^ gs2
          GraphSet([[], [(1, 2), (1, 4)]])

        Returns:
          A new GraphSet object.

        See Also:
          union(), intersection(), difference(), 
          symmetric_difference_update()
        """
        return GraphSet(self._ss.symmetric_difference(*[gs._ss for gs in others]))

#    def quotient(self, other):
#        """Returns a new GraphSet of quotient.
#
#        The quotient is defined by,
#          gs1 / gs2 = {a | a \\cup b \\in gs1 and a \\cap b = \\empty, \\forall b \\in gs2}.
#        D. Knuth, Exercise 204, The art of computer programming,
#        Sect.7.1.4.
#
#        The `self` is not changed.
#
#        Examples:
#          >>> graph1 = [(1, 2), (1, 4)]
#          >>> graph2 = [(2, 3), (2, 5)]
#          >>> graph3 = [(1, 4)]
#          >>> gs = GraphSet([graph1, graph2])
#          >>> gs / GraphSet([graph3])
#          GraphSet([[(1, 2)]])
#
#        Returns:
#          A new GraphSet object.
#
#        See Also:
#          remainder(), quotient_update()
#        """
#        return GraphSet(self._ss.quotient(other._ss))

#    def remainder(self, other):
#        """Returns a new GraphSet of remainder.
#
#        The remainder is defined by,
#          gs1 % gs2 = gs1 - (gs1 \\sqcup (gs1 / gs2)).
#        D. Knuth, Exercise 204, The art of computer programming,
#        Sect.7.1.4.
#
#        The `self` is not changed.
#
#        Examples:
#          >>> graph1 = [(1, 2), (1, 4)]
#          >>> graph2 = [(2, 3), (2, 5)]
#          >>> graph3 = [(1, 4)]
#          >>> gs = GraphSet([graph1, graph2])
#          >>> gs % GraphSet([graph3])
#          GraphSet([[(2, 3), (2, 5)]])
#
#        Returns:
#          A new GraphSet object.
#
#        See Also:
#          quotient(), remainder_update()
#        """
#        return GraphSet(self._ss.remainder(other._ss))

    def update(self, *others):
        """Updates `self`, adding graphs from all others.

        Examples:
          >>> graph1 = []
          >>> graph2 = [(1, 2)]
          >>> graph3 = [(1, 2), (1, 4)]
          >>> gs1 = GraphSet([graph1, graph2])
          >>> gs2 = GraphSet([graph2, graph3])
          >>> gs1 |= gs2
          >>> gs1
          GraphSet([[], [(1, 2)], [(1, 2), (1, 4)]])

        Returns:
          A new GraphSet object.

        See Also:
          union()
        """
        self._ss.update(*[gs._ss for gs in others])
        return self

    def intersection_update(self, *others):
        """Updates `self`, keeping only graphs found in it and all others.

        Examples:
          >>> graph1 = []
          >>> graph2 = [(1, 2)]
          >>> graph3 = [(1, 2), (1, 4)]
          >>> gs1 = GraphSet([graph1, graph2])
          >>> gs2 = GraphSet([graph2, graph3])
          >>> gs1 &= gs2
          >>> gs1
          GraphSet([[(1, 2)]])

        Returns:
          A new GraphSet object.

        See Also:
          intersection()
        """
        self._ss.intersection_update(*[gs._ss for gs in others])
        return self

    def difference_update(self, *others):
        """Update `self`, removing graphs found in others.

        Examples:
          >>> graph1 = []
          >>> graph2 = [(1, 2)]
          >>> graph3 = [(1, 2), (1, 4)]
          >>> gs1 = GraphSet([graph1, graph2])
          >>> gs2 = GraphSet([graph2, graph3])
          >>> gs1 -= gs2
          >>> gs1
          GraphSet([[]])

        Returns:
          A new GraphSet object.

        See Also:
          difference()
        """
        self._ss.difference_update(*[gs._ss for gs in others])
        return self

    def symmetric_difference_update(self, *others):
        """Update `self`, keeping only graphs in either GraphSet, but not in both.

        Examples:
          >>> graph1 = []
          >>> graph2 = [(1, 2)]
          >>> graph3 = [(1, 2), (1, 4)]
          >>> gs1 = GraphSet([graph1, graph2])
          >>> gs2 = GraphSet([graph2, graph3])
          >>> gs1 ^= gs2
          >>> gs1
          GraphSet([[], [(1, 2), (1, 4)]])

        Returns:
          A new GraphSet object.

        See Also:
          symmetric_difference()
        """
        self._ss.symmetric_difference_update(*[gs._ss for gs in others])
        return self

#    def quotient_update(self, other):
#        """Updates `self` by the quotient.
#
#        Examples:
#          >>> graph1 = [(1, 2), (1, 4)]
#          >>> graph2 = [(2, 3), (2, 5)]
#          >>> graph3 = [(1, 4)]
#          >>> gs = GraphSet([graph1, graph2])
#          >>> gs /= GraphSet([graph3])
#          >>> gs
#          GraphSet([[(1, 2)]])
#
#        Returns:
#          A new GraphSet object.
#
#        See Also:
#          quotient()
#        """
#        self._ss.quotient_update(other._ss)
#        return self

#    def remainder_update(self, other):
#        """Updates `self` by the remainder.
#
#        Examples:
#          >>> graph1 = [(1, 2), (1, 4)]
#          >>> graph2 = [(2, 3), (2, 5)]
#          >>> graph3 = [(1, 4)]
#          >>> gs = GraphSet([graph1, graph2])
#          >>> gs %= GraphSet([graph3])
#          >>> gs
#          GraphSet([[(2, 3), (2, 5)]])
#
#        Returns:
#          A new GraphSet object.
#
#        See Also:
#          remainder()
#        """
#        self._ss.remainder_update(other._ss)
#        return self

    def __invert__(self):
        """Returns a new GraphSet with graphs not stored in `self`.

        Examples:
          >>> GraphSet.set_universe([(1, 2), (1, 4)])
          >>> graph = [(1, 2)]
          >>> gs = GraphSet([graph])
          >>> ~gs
          GraphSet([[], [(1, 4)], [(1, 2), (1, 4)]])

        Returns:
          A new GraphSet object.
        """
        return GraphSet(~self._ss)

    __or__ = union
    __and__ = intersection
    __sub__ = difference
    __xor__ = symmetric_difference
#    __div__ = quotient
#    __mod__ = remainder

    __ior__ = update
    __iand__ = intersection_update
    __isub__ = difference_update
    __ixor__ = symmetric_difference_update
#    __idiv__ = quotient_update
#    __imod__ = remainder_update

    def isdisjoint(self, other):
        """Returns True if `self` has no graphs in common with `other`.

        Examples:
          >>> gs1 = GraphSet([graph1, graph2])
          >>> gs2 = GraphSet([graph3, graph4, graph5])
          >>> gs1.disjoint(gs2)
          True

        Returns:
          True or False.

        See Also:
          issubset(), issuperset()
        """
        return self._ss.isdisjoint(other._ss)

    def issubset(self, other):
        """Tests if every graph in `self` is in `other`.

        Examples:
          >>> gs1 = GraphSet([graph1, graph3])
          >>> gs2 = GraphSet([graph1, graph2, graph3])
          >>> gs1 <= gs2
          True

        Returns:
          True or False.

        See Also:
          issuperset(), isdisjoint()
        """
        return self._ss.issubset(other._ss)

    def issuperset(self, other):
        """Tests if every graph in `other` is in `self`.

        Examples:
          >>> gs1 = GraphSet([graph1, graph2, graph3])
          >>> gs2 = GraphSet([graph1, graph3])
          >>> gs1 >= gs2
          True

        Returns:
          True or False.

        See Also:
          issubset(), isdisjoint()
        """
        return self._ss.issuperset(other._ss)

    __le__ = issubset
    __ge__ = issuperset

    def __lt__(self, other):
        """Tests if `self` is a true subset of `other`.

        This method returns False when `self` == `other`, unlike
        issubset.

        Examples:
          >>> gs < gs
          False

        Returns:
          True or False.

        See Also:
          issubset(), issuperset(), isdisjoint()
        """
        return self._ss < other._ss

    def __gt__(self, other):
        """Test if `self` is a true superset of `other`.

        This method returns False when `self` == `other`, unlike
        issuperset.

        Examples:
          >>> gs > gs
          False

        Returns:
          True or False.

        See Also:
          issubset(), issuperset(), isdisjoint()
        """
        return self._ss > other._ss

    def __eq__(self, other):
        return self._ss == other._ss

    def __ne__(self, other):
        return self._ss != other._ss

    def __len__(self):
        """Returns the number of graphs in `self`.

        Use gs.len() if OverflowError raised.

        Examples:
          >>> gs = GraphSet([graph1, graph2])
          >>> len(gs)
          2

        Returns:
          The number of graphs.

        Raises:
          OverflowError

        See Also:
          len()
        """
        return len(self._ss)

    def len(self, size=None):
        """Returns the number of graphs, or a new GraphSet with `size` edges.

        If no argument is given, this method returns the number of
        graphs in `self`.  Otherwise, this method returns a new
        GraphSet with graphs that have `size` edges; this usage of
        `len(size)` is obsoleted, and use `graph_size(size)` instead.

        This method never raises OverflowError unlike built-in len(gs).

        Examples:
          >>> gs = GraphSet([graph1, graph2])
          >>> gs.len()
          2L

        Examples:
          >>> graph1 = [(1, 2)]
          >>> graph2 = [(1, 2), (1, 4)]
          >>> graph3 = [(1, 2), (1, 4), (2, 3)]
          >>> gs = GraphSet([graph1, graph2, graph3])
          >>> gs.len(2)
          GraphSet([[(1, 2), (1, 4)]])

        Args:
          size: Optional.  The number of edges in a graph.

        Returns:
          The number of graphs, or a new GraphSet object.

        See Also:
          __len__(), smaller(), larger(), graph_size()

        """
        if size is None:
            return self._ss.len()
        else:
            return self.graph_size(size)

    def __iter__(self):
        """Iterates over graphs.

        This is the fastest iterator among Graphset iterators, such as
        rand_iter() and max_iter().

        Examples:
          >>> graph1 = [(1, 2)]
          >>> graph2 = [(1, 2), (1, 4)]
          >>> gs = GraphSet([graph1, graph2])
          >>> for g in gs:
          ...   g
          [(1, 2), (1, 4)]
          [(1, 2)]

        Returns:
          A generator.

        Yields:
          A graph.

        See Also:
          rand_iter(), max_iter(), min_iter()
        """
        for g in self._ss.__iter__():
            yield GraphSet._conv_ret(g)

    def rand_iter(self):
        """Iterates over graphs uniformly randomly.

        This method relies on its own random number generator, doesn't
        rely on Python random module.

        Examples:
          >>> graph1 = [(1, 2)]
          >>> graph2 = [(1, 2), (1, 4)]
          >>> gs = GraphSet([graph1, graph2])
          >>> for g in gs.rand_iter():
          ...   g
          [(1, 2)]
          [(1, 2), (1, 4)]

        Returns:
          A generator.

        Yields:
          A graph.

        See Also:
          __iter__(), max_iter(), min_iter()
        """
        for g in self._ss.rand_iter():
            yield GraphSet._conv_ret(g)

    def min_iter(self, weights=None):
        """Iterates over graphs in the ascending order of weights.

        Returns a generator that iterates over graphs in `self`
        GraphSet.  The graphs are selected in the ascending order of
        edge weights, which are specified by the argument or the
        universe (1.0 if not specified).

        Examples:
          >>> graph1 = [(1, 2), (1, 4)]
          >>> graph2 = [(2, 3)]
          >>> gs = GraphSet([graph1, graph2])
          >>> weights = {(1, 2): 2.0, (1, 4): -3.0}  # (2, 3): 1.0
          >>> for g in gs.min_iter(weights):
          ...   g
          [(1, 2), (1, 4)]
          [(2, 3)]

        Args:
          weights: Optional.  A dictionary of edges to the weight
            values.

        Returns:
          A generator.

        Yields:
          A graph.

        See Also:
          __iter__(), rand_iter(), max_iter()
        """
        if weights is None:
            weights = GraphSet._weights
        for g in self._ss.min_iter(weights):
            yield GraphSet._conv_ret(g)

    def max_iter(self, weights=None):
        """Iterates over graphs in the descending order of weights.

        Returns a generator that iterates over graphs in `self`
        GraphSet.  The graphs are selected in the descending order of
        edge weights, which are specified by the argument or the
        universe (1.0 if not specified).

        Examples:
          >>> graph1 = [(1, 2), (1, 4)]
          >>> graph2 = [(2, 3)]
          >>> gs = GraphSet([graph1, graph2])
          >>> weights = {(1, 2): 2.0, (1, 4): -3.0}  # (2, 3): 1.0
          >>> for g in gs.max_iter(weights):
          ...   g
          [(2, 3)]
          [(1, 2), (1, 4)]

        Args:
          weights: Optional.  A dictionary of edges to the weight
            values.

        Returns:
          A generator.

        Yields:
          A graph.

        See Also:
          __iter__(), rand_iter(), min_iter()
        """
        if weights is None:
            weights = GraphSet._weights
        for g in self._ss.max_iter(weights):
            yield GraphSet._conv_ret(g)

    def __contains__(self, obj):
        """Returns True if `obj` is in the `self`, False otherwise.

        Use the expression `obj in gs`.

        Examples:
          >>> graph1 = [(1, 2), (1, 4)]
          >>> graph2 = [(2, 3)]
          >>> gs = GraphSet([graph1, graph2])
          >>> graph1 in gs
          True

        Args:
          obj: A graph (an edge list), an edge, or a vertex in the
            universe.

        Returns:
          True or False.

        Raises:
          KeyError: If the given object is not found in the universe.
        """
        type, obj = GraphSet._conv_arg(obj)
        if type == 'graph' or type == 'edge':
            return obj in self._ss
        elif type == 'vertex':
            return len([e for e in obj if e in self._ss]) > 0
        raise TypeError(obj)

    def add(self, graph_or_edge):
        """Adds a given graph or edge to `self`.

        If a graph is given, the graph is just added to `self`
        GraphSet.  If an edge is given, the edge is grafted to all the
        graphs in `self`.  The `self` will be changed.

        Examples:
          >>> graph1 = [(1, 2), (1, 4)]
          >>> graph2 = [(2, 3)]
          >>> gs = GraphSet([graph1, graph2])
          >>> edge = (1, 2)
          >>> gs.add(edge)
          >>> gs
          GraphSet([[(1, 2), (1, 4)], [(1, 2), (2, 3)]])

        Args:
          graph_or_edge: A graph (an edge list) or an edge in the
            universe.

        Returns:
          None.

        Raises:
          KeyError: If a given edge or vertex is not found in the
            universe.

        See Also:
          remove(), discard()
        """
        type, obj = GraphSet._conv_arg(graph_or_edge)
        if type == 'graph' or type == 'edge':
            self._ss.add(obj)
        else:
            raise TypeError(graph_or_edge)

    def remove(self, obj):
        """Removes a given graph, edge, or vertex from `self`.

        If a graph is given, the graph is just removed from `self`
        GraphSet.  If an edge is given, the edge is removed from all
        the graphs in `self`.  The `self` will be changed.

        Examples:
          >>> graph1 = [(1, 2), (1, 4)]
          >>> graph2 = [(2, 3)]
          >>> gs = GraphSet([graph1, graph2])
          >>> edge = (1, 2)
          >>> gs.remove(edge)
          >>> gs
          GraphSet([[(1, 4)], [(2, 3)]])

        Args:
          obj: A graph (an edge list), an edge, or a vertex in the
            universe.

        Returns:
          None.

        Raises:
          KeyError: If a given edge or vertex is not found in the
            universe, or if the given graph is not stored in `self`.

        See Also:
          add(), discard(), pop()
        """
        type, obj = GraphSet._conv_arg(obj)
        if type == 'graph' or type == 'edge':
            self._ss.remove(obj)
        elif type == 'vertex':
            for edge in obj:
                self.remove(edge)
        else:
            raise TypeError(obj)
        return None

    def discard(self, obj):
        """Removes a given graph, edge, or vertex from `self`.

        If a graph is given, the graph is just removed from `self`
        GraphSet.  If an edge is given, the edge is removed from all
        the graphs in `self`.  The `self` will be changed.

        Examples:
          >>> graph1 = [(1, 2), (1, 4)]
          >>> graph2 = [(2, 3)]
          >>> gs = GraphSet([graph1, graph2])
          >>> edge = (1, 2)
          >>> gs.discard(edge)
          >>> gs
          GraphSet([[(1, 4)], [(2, 3)]])

        Args:
          obj: A graph (an edge list), an edge, or a vertex in the
            universe.

        Returns:
          None.

        Raises:
          KeyError: If a given edge or vertex is not found in the
            universe.

        See Also:
          add(), remove(), pop()
        """
        type, obj = GraphSet._conv_arg(obj)
        if type == 'graph' or type == 'edge':
            self._ss.discard(obj)
        elif type == 'vertex':
            for edge in obj:
                self.discard(edge)
        else:
            raise TypeError(obj)
        return None

    def pop(self):
        """Removes and returns an arbitrary graph from `self`.

        The `self` will be changed.

        Examples:
          >>> graph1 = [(1, 2), (1, 4)]
          >>> graph2 = [(2, 3)]
          >>> gs = GraphSet([graph1, graph2])
          >>> gs.pop()
          [(1, 2), (1, 4)]
          >>> gs
          GraphSet([[(2, 3)]])

        Returns:
          A graph.

        Raises:
          KeyError: If `self` is empty.

        See Also:
          remove(), discard(), choice()
        """
        return GraphSet._conv_ret(self._ss.pop())

    def clear(self):
        """Removes all graphs from `self`.

        Examples:
          >>> graph1 = [(1, 2), (1, 4)]
          >>> graph2 = [(2, 3)]
          >>> gs = GraphSet([graph1, graph2])
          >>> gs.clear()
          >>> gs
          GraphSet([])
        """
        return self._ss.clear()

    def flip(self, edge):
        """Flips the state of a given edge over all graphs in `self`.

        If a graph in `self` includes the given edge, the edge is
        removed from the graph.  If a graph in `self` does not include
        the given edge, the edge is added to the graph.

        The `self` will be changed.

        Examples:
          >>> graph1 = [(1, 2), (1, 4)]
          >>> graph2 = [(2, 3)]
          >>> gs = GraphSet([graph1, graph2])
          >>> edge = (1, 2)
          >>> gs.flip(edge)
          >>> gs
          GraphSet([[(1, 4)], [(1, 2), (2, 3)]])

        Args:
          edge: An edge in the universe.

        Returns:
          A new GraphSet object.

        Raises:
          KeyError: If a given edge is not found in the universe.
        """
        type, obj = GraphSet._conv_arg(edge)
        if type == 'edge':
            self._ss.flip(edge)
        else:
            raise TypeError(edge)

    def minimal(self):
        """Returns a new GraphSet of minimal graphs.

        The minimal sets are defined by,
          gs.minimal() = {a \\in gs | b \\in gs and a \\subseteq -> a = b}.
        D. Knuth, Exercise 236, The art of computer programming,
        Sect.7.1.4.

        The `self` is not changed.

        Examples:
          >>> graph1 = [(1, 2)]
          >>> graph2 = [(1, 2), (1, 4)]
          >>> graph3 = [(1, 4), (2, 3)]
          >>> gs = GraphSet([graph1, graph2, graph3])
          >>> gs.minimal()
          GraphSet([[(1, 2)], [(1, 4), (2, 3)]])

        Returns:
          A new GraphSet object.

        See Also:
          maximal(), blocking()
        """
        return GraphSet(self._ss.minimal())

    def maximal(self):
        """Returns a new GraphSet of maximal graphs.

        The maximal sets are defined by,
          gs.maximal() = {a \\in gs | b \\in gs and a \\superseteq -> a = b}.
        D. Knuth, Exercise 236, The art of computer programming,
        Sect.7.1.4.

        The `self` is not changed.

        Examples:
          >>> graph1 = [(1, 2)]
          >>> graph2 = [(1, 2), (1, 4)]
          >>> graph3 = [(1, 4), (2, 3)]
          >>> gs = GraphSet([graph1, graph2, graph3])
          >>> gs.maximal()
          GraphSet([[(1, 2), (1, 4)], [(1, 4), (2, 3)]])

        Returns:
          A new GraphSet object.

        See Also:
          minimal()
        """
        return GraphSet(self._ss.maximal())

    def blocking(self):
        """Returns a new GraphSet of all blocking (hitting) sets.

        A blocking set is often called a hitting set; all graphs in
        `self` contain at least one edge in the set.  This implies
        that all the graphs are destroyed by removing edges in the
        set.

        The blocking sets are defined by,
          gs.blocking() = {a | b \\in gs -> a \\cap b \\neq \\empty}.
        T. Toda, Hypergraph Dualization Algorithm Based on Binary
        Decision Diagrams.

        The `self` is not changed.

        Examples:
          >>> graph1 = [(1, 2), (1, 4)]
          >>> graph2 = [(1, 4), (2, 3)]
          >>> gs = GraphSet([graph1, graph2])
          >>> gs.blocking().minimal()
          GraphSet([[(1, 4)], [(1, 2), (2, 3)]])

        Returns:
          A new GraphSet object.

        See Also:
          minimal()
        """
        return GraphSet(self._ss.hitting())

    hitting = blocking

    def smaller(self, size):
        """Returns a new GraphSet with graphs that have less than `size` edges.

        The `self` is not changed.

        Examples:
          >>> graph1 = [(1, 2)]
          >>> graph2 = [(1, 2), (1, 4)]
          >>> graph3 = [(1, 2), (1, 4), (2, 3)]
          >>> gs = GraphSet([graph1, graph2, graph3])
          >>> gs.smaller(2)
          GraphSet([[(1, 2)]])

        Args:
          size: The number of edges in a graph.

        Returns:
          A new GraphSet object.

        See Also:
          larger(), graph_size()
        """
        return GraphSet(self._ss.smaller(size))

    def larger(self, size):
        """Returns a new GraphSet with graphs that have more than `size` edges.

        The `self` is not changed.

        Examples:
          >>> graph1 = [(1, 2)]
          >>> graph2 = [(1, 2), (1, 4)]
          >>> graph3 = [(1, 2), (1, 4), (2, 3)]
          >>> gs = GraphSet([graph1, graph2, graph3])
          >>> gs.larger(2)
          GraphSet([[(1, 2), (1, 4), (2, 3)]])

        Args:
          size: The number of edges in a graph.

        Returns:
          A new GraphSet object.

        See Also:
          smaller(), graph_size()
        """
        return GraphSet(self._ss.larger(size))

    def graph_size(self, size):
        """Returns a new GraphSet with `size` edges.

        This method returns a new GraphSet with graphs that have
        `size` edges.

        Examples:
          >>> graph1 = [(1, 2)]
          >>> graph2 = [(1, 2), (1, 4)]
          >>> graph3 = [(1, 2), (1, 4), (2, 3)]
          >>> gs = GraphSet([graph1, graph2, graph3])
          >>> gs.graph_size(2)
          GraphSet([[(1, 2), (1, 4)]])

        Args:
          size: The number of edges in a graph.

        Returns:
          A new GraphSet object.

        See Also:
          smaller(), larger()

        """
        return GraphSet(self._ss.set_size(size))

    def complement(self):
        """Returns a new GraphSet with complement graphs of `self`.

        The `self` is not changed.

        Examples:
          >>> GraphSet.set_universe([(1, 2), (1, 4)])
          >>> graph1 = [(1, 2)]
          >>> graph2 = [(1, 2), (1, 4)]
          >>> gs = GraphSet([graph1, graph2])
          >>> gs.complement()
          GraphSet([[], [(1, 4)]])

        Returns:
          A new GraphSet object.
        """
        ss = self._ss.copy()
        ss.flip()
        return GraphSet(ss)

#    def join(self, other):
#        """Returns a new GraphSet of join between `self` and `other`.
#
#        The join operation is defined by,
#          gs1 \\sqcup gs2 = {a \\cup b | a \\in gs1 and b \\in gs2}.
#        D. Knuth, Exercise 203, The art of computer programming,
#        Sect.7.1.4.
#
#        The `self` is not changed.
#
#        Examples:
#          >>> graph1 = [(1, 2)]
#          >>> graph2 = [(1, 2), (1, 4)]
#          >>> graph3 = [(2, 3)]
#          >>> gs1 = GraphSet([graph1, graph2])
#          >>> gs2 = GraphSet([graph3])
#          >>> gs1.join(gs2)
#          GraphSet([[(1, 2), (2, 3)], [(1, 2), (1, 4), (2, 3)]])
#
#        Returns:
#          A new GraphSet object.
#
#        See Also:
#          meet()
#        """
#        return GraphSet(self._ss.join(other._ss))

#    def meet(self, other):
#        """Returns a new GraphSet of meet between `self` and `other`.
#
#        The meet operation is defined by,
#          gs1 \\sqcap gs2 = {a \\cap b | a \\in gs1 and b \\in gs2}.
#        D. Knuth, Exercise 203, The art of computer programming,
#        Sect.7.1.4.
#
#        The `self` is not changed.
#
#        Examples:
#          >>> graph1 = [(1, 2), (1, 4)]
#          >>> graph2 = [(1, 2), (2, 3)]
#          >>> graph3 = [(1, 4), (2, 3)]
#          >>> gs1 = GraphSet([graph1, graph2])
#          >>> gs2 = GraphSet([graph3])
#          >>> gs1.meet(gs2)
#          GraphSet([[(1, 4)], [(2, 3)]])
#
#        Returns:
#          A new GraphSet object.
#
#        See Also:
#          join()
#        """
#        return GraphSet(self._ss.meet(other._ss))

#    def subgraphs(self, other):
#        """Returns a new GraphSet with subgraphs of a graph in `other`.
#
#        The `self` is not changed.
#
#        Examples:
#          >>> graph1 = [(1, 2)]
#          >>> graph2 = [(1, 2), (1, 4)]
#          >>> graph3 = graph1 + [(2, 3)]
#          >>> graph4 = [(1, 4), (2, 3)]
#          >>> gs1 = GraphSet([graph1, graph2])
#          >>> gs2 = GraphSet([graph3, graph4])
#          >>> gs1.subgraphs(gs2)
#          GraphSet([[(1, 2)]])
#
#        Returns:
#          A new GraphSet object.
#
#        See Also:
#          supersets(), non_subsets()
#        """
#        return GraphSet(self._ss.subsets(other._ss))

#    def supergraphs(self, other):
#        """Returns a new GraphSet with supergraphs of a graph in `other`.
#
#        The `self` is not changed.
#
#        Examples:
#          >>> graph1 = [(1, 2), (2, 3)]
#          >>> graph2 = [(1, 4), (2, 3)]
#          >>> graph3 = [(1, 2)]          # graph1 - (2, 3)
#          >>> graph4 = [(1, 2), (1, 4)]
#          >>> gs1 = GraphSet([graph1, graph2])
#          >>> gs2 = GraphSet([graph3, graph4])
#          >>> gs1.supergraphs(gs2)
#          GraphSet([[(1, 2), (2, 3)]])
#
#        Returns:
#          A new GraphSet object.
#
#        See Also:
#          subsets(), non_supersets()
#        """
#        return GraphSet(self._ss.supersets(other._ss))

#    def non_subgraphs(self, other):
#        """Returns a new GraphSet with graphs that aren't subgraphs of any graph in `other`.
#
#        The `self` is not changed.
#
#        The non_subsets are defined by,
#          gs1.non_subsets(gs2) = {a \\in gs1 | b \\in gs2 -> a \\not\\subseteq b}.
#        D. Knuth, Exercise 236, The art of computer programming,
#        Sect.7.1.4.
#
#        Examples:
#          >>> graph1 = [(1, 2)]
#          >>> graph2 = [(1, 2), (1, 4)]
#          >>> graph3 = [(1, 2), (2, 3)]
#          >>> graph4 = [(1, 4), (2, 3)]
#          >>> gs1 = GraphSet([graph1, graph2])
#          >>> gs2 = GraphSet([graph3, graph4])
#          >>> gs1.non_subgraphs(gs2)
#          GraphSet([[(1, 2), (1, 4)]])
#
#        Returns:
#          A new GraphSet object.
#
#        See Also:
#          non_supersets(), subsets()
#        """
#        return GraphSet(self._ss.non_subsets(other._ss))

#    def non_supergraphs(self, other):
#        """Returns a new GraphSet with graphs that aren't supergraphs of any graph in `other`.
#
#        The `self` is not changed.
#
#        The non_supersets are defined by,
#          gs1.non_supersets(gs2) = {a \\in gs1 | b \\in gs2 -> a \\not\\superseteq b}.
#        D. Knuth, Exercise 236, The art of computer programming,
#        Sect.7.1.4.
#
#        Examples:
#          >>> graph1 = [(1, 2), (2, 3)]
#          >>> graph2 = [(1, 4), (2, 3)]
#          >>> graph3 = [(1, 2)]
#          >>> graph4 = [(1, 2), (1, 4)]
#          >>> gs1 = GraphSet([graph1, graph2])
#          >>> gs2 = GraphSet([graph3, graph4])
#          >>> gs1.non_supergraphs(gs2)
#          GraphSet([[(1, 4), (2, 3)]])
#
#        Returns:
#          A new GraphSet object.
#
#        See Also:
#          non_subsets(), supersets()
#        """
#        return GraphSet(self._ss.non_supersets(other._ss))

    def including(self, obj):
        """Returns a new GraphSet that includes supergraphs of `obj`.

        Returns a new set of graphs that include `obj`, which can be a
        GraphSet, a graph, an edge, or a vertex.  If `obj` is a
        GraphSet, a graph returned includes *one of* graphs in the
        given GraphSet.

        The graphs stored in the new GraphSet are selected from `self`
        GraphSet.  The `self` is not changed.

        Examples:
          >>> graph1 = [(1, 2), (1, 4)]
          >>> graph2 = [(2, 3)]
          >>> gs = GraphSet([graph1, graph2])
          >>> vertex = 4
          >>> gs.including(vertex)
          GraphSet([[(1, 2), (1, 4)]])

        Args:
          obj: A GraphSet, a graph (an edge list), an edge, or a
            vertex.

        Returns:
          A new GraphSet object.

        Raises:
          KeyError: If a given edge or a vertex is not found in the
            universe.

        See Also:
          excluding()
        """
        type, obj = GraphSet._conv_arg(obj)
        if type == 'graphset':
            return GraphSet(self._ss.supersets(obj._ss))
        elif type == 'graph':
            return self.including(GraphSet([obj]))
        elif type == 'edge':
            return GraphSet(self._ss.supersets(obj))
        else:
            return self.including(GraphSet([set([e]) for e in obj]))

    def excluding(self, obj):
        """Returns a new GraphSet that doesn't include `obj`.

        Returns a new set of graphs that don't include `obj`, which
        can be a GraphSet, a graph, an edge, or a vertex.  If `obj` is
        a GraphSet, a graph returned doesn't include *any of* graphs
        in the given GraphSet.

        The graphs stored in the new GraphSet are selected from `self`
        GraphSet.  The `self` is not changed.

        Examples:
          >>> graph1 = [(1, 2), (1, 4)]
          >>> graph2 = [(2, 3)]
          >>> gs = GraphSet([graph1, graph2])
          >>> vertex = 4
          >>> gs.excluding(vertex)
          GraphSet([[(2, 3)]])

        Args:
          obj: A GraphSet, a graph (an edge list), an edge, or a
            vertex.

        Returns:
          A new GraphSet object.

        Raises:
          KeyError: If a given edge or vertex is not found in the
            universe.

        See Also:
          including()
        """
        type, obj = GraphSet._conv_arg(obj)
        if type == 'graphset':
#            return GraphSet(self._ss.non_supersets(obj._ss))  # correct but slow
            return self - self.including(obj)
        elif type == 'graph':
            return self.excluding(GraphSet([obj]))
        elif type == 'edge':
            return GraphSet(self._ss.non_supersets(obj))
        else:
            return self.excluding(GraphSet([set([e]) for e in obj]))

    def included(self, obj):
        """Returns a new GraphSet with subgraphs of a graph in `obj`.

        The `self` is not changed.

        Examples:
          >>> graph1 = [(1, 2)]
          >>> graph2 = [(1, 2), (1, 4)]
          >>> graph3 = graph1 + [(2, 3)]
          >>> graph4 = [(1, 4), (2, 3)]
          >>> gs1 = GraphSet([graph1, graph2])
          >>> gs2 = GraphSet([graph3, graph4])
          >>> gs1.included(gs2)
          GraphSet([[(1, 2)]])

        Args:
          obj: A GraphSet or a graph (an edge list).

        Returns:
          A new GraphSet object.

        See Also:
          including()
        """
        type, obj = GraphSet._conv_arg(obj)
        if type == 'graphset':
            return GraphSet(self._ss.subsets(obj._ss))
        elif type == 'graph':
            return self.included(GraphSet([obj]))
        else:
            raise TypeError(obj)

    def choice(self):
        """Returns an arbitrary graph from `self`.

        The `self` is not changed.

        Examples:
          >>> graph1 = [(1, 2), (1, 4)]
          >>> graph2 = [(2, 3)]
          >>> gs = GraphSet([graph1, graph2])
          >>> gs.choice()
          [(1, 2), (1, 4)]

        Returns:
          A graph.

        Raises:
          KeyError: If `self` is empty.

        See Also:
          pop()
        """
        return GraphSet._conv_ret(self._ss.choice())

    def probability(self, probabilities):
        """Returns the probability of `self` with edge `probabilities`.

        This method calculates the probability of occurrence of any
        graph in `self` given `probabilities` of each edge.

        Examples:
          >>> graph1 = [(1, 2), (1, 4)]
          >>> graph2 = [(2, 3)]
          >>> gs = GraphSet([graph1, graph2])
          >>> probabilities = {(1, 2): .9, (1, 4): .8, (2, 3): .7}
          >>> gs.probability(probabilities)
          0.23

        Args:
          probabilities: A dictionary of probabilities of each edge.

        Returns:
          Probability.

        Raises:
          KeyError: If a given edge is not found in the universe.
        """
        return self._ss.probability(probabilities)

    def dump(self, fp):
        """Serialize `self` to a file `fp`.

        This method does not serialize the universe, which should be
        saved separately by pickle.

        Examples:
          >>> import pickle
          >>> fp = open('/path/to/graphset', 'wb')
          >>> gs.dump(fp)
          >>> fp = open('/path/to/universe' 'wb')
          >>> pickle.dump(GraphSet.universe(), fp)

        Args:
          fp: A write-supporting file-like object.

        See Also:
          dumps(), load()
        """
        return self._ss.dump(fp)

    def dumps(self):
        """Returns a serialized `self`.

        This method does not serialize the universe, which should be
        saved separately by pickle.

        Examples:
          >>> import pickle
          >>> graphset_str = gs.dumps()
          >>> universe_str = pickle.dumps(GraphSet.universe())

        See Also:
          dump(), loads()
        """
        return self._ss.dumps()

    @staticmethod
    def load(fp):
        """Deserialize a file `fp` to `self`.

        This method does not deserialize the universe, which should be
        loaded separately by pickle.

        Args:
          fp: A read-supporting file-like object.

        Examples:
          >>> import pickle
          >>> fp = open('/path/to/universe')
          >>> GraphSet.set_universe(pickle.load(fp))
          >>> fp = open('/path/to/graphset')
          >>> gs = GraphSet.load(fp)

        See Also:
          loads(), dump()
        """
        return GraphSet(setset.load(fp))

    @staticmethod
    def loads(s):
        """Deserialize `s` to `self`.

        This method does not deserialize the universe, which should be
        loaded separately by pickle.

        Args:
          s: A string instance.

        Examples:
          >>> import pickle
          >>> GraphSet.set_universe(pickle.loads(universe_str))
          >>> gs = GraphSet.load(graphset_str)

        See Also:
          load(), dumps()
        """
        return GraphSet(setset.loads(s))

    @staticmethod
    def set_universe(universe, traversal='greedy', source=None):
        """Registers the new universe.

        Examples:
          >>> GraphSet.set_universe([(1, 2, 2.0), (1, 4, -3.0), (2, 3)])

        Args:
          universe: A list of edges that represents the new universe.
            An edge may come along with an edge weight, which can be
            positive as well as negative (or 1.0 if not specified).

          traversal: Optional.  This argument specifies the order of
            edges to be processed in the internal graphset operations.
            The default is 'greedy', best-first search from `source`
            with respect to the number of unused incident edges.
            Other options include 'bfs', the breadth-first search, 
            'dfs', the depth-first search, and 'as-is', the order of
            `universe` list.

          source: Optional.  This argument specifies the starting
            point of the edge traversal.
        """
        sorted_edges = []
        indexed_edges = set()
        GraphSet._vertices = set()
        GraphSet._weights = {}
        universe = GraphSet.converters['to_edges'](universe)
        for e in universe:
<<<<<<< HEAD
            if e[:2] in edges or (e[1], e[0]) in edges:
                raise KeyError(e)
            edges.append(e[:2])
=======
            if e[:2] in indexed_edges or (e[1], e[0]) in indexed_edges:
                raise KeyError, e
            sorted_edges.append(e[:2])
            indexed_edges.add(e[:2])
>>>>>>> ffcc3871
            if len(e) > 2:
                GraphSet._weights[e[:2]] = e[2]
        if traversal <> 'as-is':
            if source is None:
                source = sorted_edges[0][0]
                for e in sorted_edges:
                    source = min(e[0], e[1], source)
            sorted_edges = GraphSet._traverse(indexed_edges, traversal, source)
        for u, v in sorted_edges:
            GraphSet._vertices.add(u)
            GraphSet._vertices.add(v)
        setset.set_universe(sorted_edges)

    @staticmethod
    def universe():
        """Returns the current universe.

        The list of edges that represents the current universe is
        returned.

        Examples:
          >>> GraphSet.universe()
          [(1, 2, 2.0), (1, 4, -3.0), (2, 3)]

        Returns:
          The universe if no argument is given, or None otherwise.
        """
        edges = []
        for e in setset.universe():
            if e in GraphSet._weights:
                edges.append((e[0], e[1], GraphSet._weights[e]))
            else:
                edges.append(e)
        return GraphSet.converters['to_graph'](edges)
    @staticmethod
    def graphs(vertex_groups=None, degree_constraints=None, num_edges=None,
               no_loop=False, graphset=None, linear_constraints=None):
        """Returns a GraphSet with graphs under given constraints.

        Examples: a set of paths from vertex 1 to vertex 6
          >>> start = 1
          >>> end = 6
          >>> zero_or_two = range(0, 3, 2)
          >>> degree_constraints = {start: 1, end: 1,
          ...                       2: zero_or_two, 3: zero_or_two,
          ...                       4: zero_or_two, 5: zero_or_two}
          >>> GraphSet.graphs(vertex_groups=[[start, end]],
          ...                 degree_constraints=degree_constraints,
          ...                 no_loop=True)
          GraphSet([[(1, 2), (2, 3), (3, 6)], [(1, 2), (2, 5), (5, 6)], [(1, 4), (4, 5 ...

        Args:
          vertex_groups: Optional.  A nested list.  Vertices in an
            inner list are connected while those in different inner
            lists are disconnected.  For `[[1, 5], [3]]`, 1 and 5 are
            connected, while they are not connected with 3.

          degree_constraints: Optional.  A dict with a vertex and a
            range or int.  The degree of a vertex is restricted by the
            range.  For `{1: 2, 6: range(2)}`, the degree of vertex 1
            is 2 and that of 6 is less than 2, while others are not
            cared.

          num_edges: Optional.  A range or int.  This argument
            specifies the number of edges used in graphs to be stored.
            For `range(5)`, less than 5 edges can be used.

          no_loop: Optional.  True or False.  This argument specifies
            if loop is not allowed.

          graphset: Optional.  A GraphSet object.  Graphs to be stored
            are selected from this object.

          linear_constraints: Optional.  A list of linear constraints.
            A linear constraint consists of weighted edges and
            lower/upper bounds.  An edge weight is a positive or
            negative number, which defaults to 1.  Weights of the edges
            that are not included in the constraint are zeros.  For
            instance, `linear_constraints=[([(1, 2, 0.6), (2, 5),
            (3, 6, 1.2)], (1.5, 2.0))]`, feasible graph weights are
            between 1.5 and 2.0, e.g., `[(1, 2), (2, 3), (3, 6)]` or
            `[(1, 2), (2, 5), (5, 6)]`.
            See graphillion/test/graphset.py in detail.

        Returns:
          A new GraphSet object.

        """
        graph = []
        for e in setset.universe():
            assert e[0] in GraphSet._vertices and e[1] in GraphSet._vertices
            graph.append((pickle.dumps(e[0], protocol=0), pickle.dumps(e[1], protocol=0)))

        vg = []
        nc = 0
        if vertex_groups is not None:
            for vs in vertex_groups:
                if len(vs) == 0:
                    nc += 1
                else:
                    for v in vs:
                        if v not in GraphSet._vertices:
                            raise KeyError(v)
                    vg.append([pickle.dumps(v, protocol=0) for v in vs])
        if not vg and nc == 0:
            nc = -1

        dc = None
        if degree_constraints is not None:
            dc = {}
            for v, r in viewitems(degree_constraints):
                if v not in GraphSet._vertices:
                    raise KeyError(v)
                if isinstance(r, int):
                    dc[pickle.dumps(v, protocol=0)] = (r, r + 1, 1)
                elif len(r) == 1:
                    dc[pickle.dumps(v, protocol=0)] = (r[0], r[0] + 1, 1)
                else:
                    dc[pickle.dumps(v, protocol=0)] = (r[0], r[-1] + 1, r[1] - r[0])

        ne = None
        if num_edges is not None:
            if isinstance(num_edges, int):
                ne = (num_edges, num_edges + 1, 1)
            elif len(num_edges) == 1:
                ne = (num_edges[0], num_edges[0] + 1, 1)
            else:
                ne = (num_edges[0], num_edges[-1] + 1,
                      num_edges[1] - num_edges[0])

        ss = None if graphset is None else graphset._ss

        lc = None
        if linear_constraints is not None:
            lc = []
            for c in linear_constraints:
                expr = []
                for we in c[0]:
                    u = pickle.dumps(we[0], protocol=0)
                    v = pickle.dumps(we[1], protocol=0)
                    w = float(we[2]) if len(we) >= 3 else 1.0
                    expr.append((u, v, w))
                min = float(c[1][0])
                max = float(c[1][1])
                lc.append((expr, (min, max)))

        ss = _graphillion._graphs(graph=graph, vertex_groups=vg,
                                  degree_constraints=dc, num_edges=ne,
                                  num_comps=nc, no_loop=no_loop,
                                  search_space=ss,
                                  linear_constraints=lc)
        return GraphSet(ss)

    @staticmethod
    def connected_components(vertices, graphset=None):
        """Returns a GraphSet of connected components.

        Examples:
          >>> GraphSet.connected_components([1, 3, 5])
          GraphSet([[(1, 2), (2, 3), (2, 5)], [(1, 2), (1, 4), (2, 3), (2, 5)], [(1, 2 ...

        Args:
          vertices: A list of vertices to be connected.

          graphset: Optional.  A GraphSet object.  Components to be
            stored are selected from this object.

        Returns:
          A new GraphSet object.
        """
        return GraphSet.graphs(vertex_groups=[vertices], graphset=graphset)

    @staticmethod
    def cliques(k, graphset=None):
        """Returns a GraphSet of k-cliques.

        Examples:
          >>> GraphSet.set_universe([(1, 2), (1, 3), (1, 4), (1, 5), (2, 3), (2, 4),
                                     (2, 5), (3, 4), (3, 5), (4, 5)])
          >>> GraphSet.cliques(4)
          GraphSet([[(1, 2), (1, 3), (1, 4), (2, 3), (2, 4), (3, 4)], [(1, 2), (1, 3), ...

        Args:
          k: An integer.  The number of vertices in a clique.

          graphset: Optional.  A GraphSet object.  Cliques to be
            stored are selected from this object.

        Returns:
          A new GraphSet object.
        """
        dc = {}
        for v in GraphSet._vertices:
            dc[v] = range(0, k, k - 1)
        ne = range(k * (k - 1) // 2, k * (k - 1) // 2 + 1)
        return GraphSet.graphs(vertex_groups=[[]], degree_constraints=dc,
                               num_edges=ne, graphset=graphset)

    @staticmethod
    def trees(root=None, is_spanning=False, graphset=None):
        """Returns a GraphSet of trees.

        Examples:
          >>> GraphSet.trees(1, is_spanning=True)
          GraphSet([[(1, 2), (1, 4), (2, 3), (2, 5), (3, 6)], [(1, 2), (1, 4), (2, 3), ...

        Args:
          root:  Optional.  A vertex, at which trees are rooted.

          is_spanning: Optional.  True or False.  If true, trees must
            be composed of all vertices.

          graphset: Optional.  A GraphSet object.  Trees to be stored
            are selected from this object.

        Returns:
          A new GraphSet object.
        """
        vg = [[]] if root is None else [[root]]
        dc = None
        if is_spanning:
            dc = {}
            for v in GraphSet._vertices:
                dc[v] = range(1, len(GraphSet._vertices))
        return GraphSet.graphs(vertex_groups=vg, degree_constraints=dc,
                               no_loop=True, graphset=graphset)

    @staticmethod
    def forests(roots, is_spanning=False, graphset=None):
        """Returns a GraphSet of forests, sets of trees.

        Examples:
          >>> GraphSet.forests([1, 6])
          GraphSet([[], [(1, 2)], [(1, 4)], [(3, 6)], [(5, 6)], [(1, 2), (1, 4)], [(1, ...

        Args:
          roots: Optional.  A list of vertices, at which trees are
            rooted.

          is_spanning: Optional.  True or False.  If true, forests must
            be composed of all vertices.

          graphset: Optional.  A GraphSet object.  Forests to be stored
            are selected from this object.

        Returns:
          A new GraphSet object.
        """
        vg = [[r] for r in roots]
        dc = None
        if is_spanning:
            dc = {}
            for v in GraphSet._vertices:
                if v not in roots:
                    dc[v] = range(1, len(GraphSet._vertices))
        return GraphSet.graphs(vertex_groups=vg, degree_constraints=dc,
                               no_loop=True, graphset=graphset)

    @staticmethod
    def cycles(is_hamilton=False, graphset=None):
        """Returns a GraphSet of cycles.

        Examples:
          >>> GraphSet.cycles(is_hamilton=True)
          GraphSet([[(1, 2), (1, 4), (2, 3), (3, 6), (4, 5), (5, 6)]])

        Args:
          is_hamilton: Optional.  True or False.  If true, cycles must
            be composed of all vertices.

          graphset: Optional.  A GraphSet object.  Cycles to be stored
            are selected from this object.

        Returns:
          A new GraphSet object.
        """
        dc = {}
        for v in GraphSet._vertices:
            dc[v] = 2 if is_hamilton else range(0, 3, 2)
        return GraphSet.graphs(vertex_groups=[[]], degree_constraints=dc,
                               graphset=graphset)

    @staticmethod
    def paths(terminal1, terminal2, is_hamilton=False, graphset=None):
        """Returns a GraphSet of paths.

        Examples:
          >>> GraphSet.paths(1, 6)
          GraphSet([[(1, 2), (2, 3), (3, 6)], [(1, 2), (2, 5), (5, 6)], [(1, 4), (4, 5 ...

        Args:
          terminal1 and terminal2: Both end vertices of a paths.

          graphset: Optional.  A GraphSet object.  Paths to be stored
            are selected from this object.

        Returns:
          A new GraphSet object.
        """
        dc = {}
        for v in GraphSet._vertices:
            if v in (terminal1, terminal2):
                dc[v] = 1
            else:
                dc[v] = 2 if is_hamilton else range(0, 3, 2)
        return GraphSet.graphs(vertex_groups=[[terminal1, terminal2]],
                               degree_constraints=dc,
                               no_loop=True, graphset=graphset)

    @staticmethod
    def show_messages(flag=True):
        """Enables/disables status messages.

        Args:
          flag: Optional.  True or False.  If True, status messages are
          enabled.  If False, they are disabled (initial setting).

        Returns:
          The setting before the method call.  True (enabled) or
          False (disabled).
        """
        return _graphillion._show_messages(flag)

    @staticmethod
    def _traverse(indexed_edges, traversal, source):
        neighbors = {}
        for u, v in indexed_edges:
            if u not in neighbors:
                neighbors[u] = set([v])
            else:
                neighbors[u].add(v)
            if v not in neighbors:
                neighbors[v] = set([u])
            else:
                neighbors[v].add(u)
        assert source in neighbors
        vertices = set(neighbors.keys())

        sorted_edges = []
        visited_vertices = set()
        u = source

        if traversal == 'greedy':
            degree = dict()
            for v in vertices:
                degree[v] = len(neighbors[v])

            heap = []
            while True:
                visited_vertices.add(u)
                for v in sorted(neighbors[u]):
                    degree[v] -= 1
                    if v in visited_vertices:
                        degree[u] -= 1
                        e = (u, v) if (u, v) in indexed_edges else (v, u)
                        sorted_edges.append(e)
                        if degree[v]:
                            for w in sorted(neighbors[v]):
                                if w not in visited_vertices:
                                    heapq.heappush(heap, (degree[v], degree[w], w))
                for v in sorted(neighbors[u]):
                    if v not in visited_vertices:
                         heapq.heappush(heap, (degree[u], degree[v], v))
                if visited_vertices == vertices:
                    break
                while u in visited_vertices:
                    if not heap:
                        u = min(vertices - visited_vertices)
                    else:
                        u = heapq.heappop(heap)[2]
            assert set(indexed_edges) == set(sorted_edges)
            return sorted_edges
        elif traversal == 'bfs' or traversal == 'dfs':
            queue_or_stack = []
            while True:
                visited_vertices.add(u)
                for v in sorted(neighbors[u]):
                    if v in visited_vertices:
                        e = (u, v) if (u, v) in indexed_edges else (v, u)
                        sorted_edges.append(e)
                new_vertices = neighbors[u] - visited_vertices - set(queue_or_stack)
                queue_or_stack.extend(new_vertices)
                if not queue_or_stack:
                    if visited_vertices == vertices:
                        break
                    else:
                        queue_or_stack.append(min(vertices - visited_vertices))
                if traversal == 'bfs':
                    u, queue_or_stack = queue_or_stack[0], queue_or_stack[1:]
                else:
                    queue_or_stack, u = queue_or_stack[:-1], queue_or_stack[-1]
                assert u not in visited_vertices
            assert set(indexed_edges) == set(sorted_edges)
            return sorted_edges
        else:
            raise ValueError, 'invalid `traversal`: %s' % traversal

    @staticmethod
    def _conv_arg(obj):
        if isinstance(obj, GraphSet):
            return 'graphset', obj
        elif isinstance(obj, (set, frozenset, list)):
            return 'graph', set([GraphSet._conv_edge(e) for e in obj])
        elif isinstance(obj, tuple):
            return 'edge', GraphSet._conv_edge(obj)
        elif obj in GraphSet._vertices:
            return 'vertex', [e for e in setset.universe() if obj in e]
        try:
            edges = GraphSet.converters['to_edges'](obj)
            return 'graph', set([GraphSet._conv_edge(e) for e in edges])
        except TypeError:  # if fail to convert obj into edge list
            raise KeyError(obj)

    @staticmethod
    def _conv_graph(obj):
        return GraphSet.converters['to_edges'](obj)

    @staticmethod
    def _conv_edge(edge):
        if not isinstance(edge, tuple) or len(edge) < 2:
            raise KeyError(edge)
        if len(edge) > 2:
            edge = edge[:2]
        if edge in setset._obj2int:
            return edge
        elif (edge[1], edge[0]) in setset._obj2int:
            return (edge[1], edge[0])
        raise KeyError(edge)

    @staticmethod
    def _conv_ret(obj):
        if isinstance(obj, (set, frozenset)):  # a graph
            return GraphSet.converters['to_graph'](sorted(list(obj)))
        raise TypeError(obj)

    converters = { 'to_graph': lambda edges: edges,
                   'to_edges': lambda graph: graph }

    _vertices = set()
    _weights = {}<|MERGE_RESOLUTION|>--- conflicted
+++ resolved
@@ -1573,19 +1573,13 @@
         GraphSet._weights = {}
         universe = GraphSet.converters['to_edges'](universe)
         for e in universe:
-<<<<<<< HEAD
-            if e[:2] in edges or (e[1], e[0]) in edges:
+            if e[:2] in indexed_edges or (e[1], e[0]) in indexed_edges:
                 raise KeyError(e)
-            edges.append(e[:2])
-=======
-            if e[:2] in indexed_edges or (e[1], e[0]) in indexed_edges:
-                raise KeyError, e
             sorted_edges.append(e[:2])
             indexed_edges.add(e[:2])
->>>>>>> ffcc3871
             if len(e) > 2:
                 GraphSet._weights[e[:2]] = e[2]
-        if traversal <> 'as-is':
+        if traversal != 'as-is':
             if source is None:
                 source = sorted_edges[0][0]
                 for e in sorted_edges:
@@ -1978,7 +1972,7 @@
             assert set(indexed_edges) == set(sorted_edges)
             return sorted_edges
         else:
-            raise ValueError, 'invalid `traversal`: %s' % traversal
+            raise ValueError('invalid `traversal`: %s' % traversal)
 
     @staticmethod
     def _conv_arg(obj):
