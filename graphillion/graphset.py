# Permission is hereby granted, free of charge, to any person obtaining
# a copy of this software and associated documentation files (the
# "Software"), to deal in the Software without restriction, including
# without limitation the rights to use, copy, modify, merge, publish,
# distribute, sublicense, and/or sell copies of the Software, and to
# permit persons to whom the Software is furnished to do so, subject to
# the following conditions:
# 
# The above copyright notice and this permission notice shall be
# included in all copies or substantial portions of the Software.
# 
# THE SOFTWARE IS PROVIDED "AS IS", WITHOUT WARRANTY OF ANY KIND,
# EXPRESS OR IMPLIED, INCLUDING BUT NOT LIMITED TO THE WARRANTIES OF
# MERCHANTABILITY, FITNESS FOR A PARTICULAR PURPOSE AND
# NONINFRINGEMENT. IN NO EVENT SHALL THE AUTHORS OR COPYRIGHT HOLDERS BE
# LIABLE FOR ANY CLAIM, DAMAGES OR OTHER LIABILITY, WHETHER IN AN ACTION
# OF CONTRACT, TORT OR OTHERWISE, ARISING FROM, OUT OF OR IN CONNECTION
# WITH THE SOFTWARE OR THE USE OR OTHER DEALINGS IN THE SOFTWARE.

"""Module for a set of graphs.
"""

from functools import partial
from builtins import range, int
from future.utils import viewitems
import _graphillion
from graphillion import setset
import pickle
import heapq


class GraphSet(object):
    """Represents and manipulates a set of graphs.

    A GraphSet object stores a set of graphs.  A graph stored must be
    a subgraph of the universal graph, and is represented by a list of
    edges in the universal graph.  An edge is a tuple of two vertices,
    and a vertex can be any hashable object like a number, a text
    string, and a tuple.  Currently, GraphSet only supports undirected
    graphs without edge labels.

    The universal graph must be defined before creating GraphSet
    objects by `GraphSet.universe()` method.

    Like Python set types, GraphSet supports `graph in graphset`,
    `len(graphset)`, and `for graph in graphset`.  It also supports
    all set methods and operators,
    * isdisjoint(), issubset(), issuperset(), union(), intersection(),
      difference(), symmetric_difference(), copy(), update(),
      intersection_update(), difference_update(),
      symmetric_difference_update(), add(), remove(), discard(),
      pop(), clear(),
    * ==, !=, <=, <, >=, >, |, &, -, ^, |=, &=, -=, ^=.

    Examples:
      >>> from graphillion import GraphSet

      We assume the following graph and register the edge list as the
      universe.

      1 --- 2 --- 3
      |     |     |
      4 --- 5 --- 6

      >>> universe = [(1, 2), (1, 4), (2, 3), (2, 5), (3, 6), (4, 5), (5, 6)]
      >>> GraphSet.set_universe(universe)

      Find all paths from 1 to 6 and count them.

      >>> paths = GraphSet.paths(1, 6)
      >>> len(paths)
      4

      Give constraints in which edge 1-4 must not be passed but 2 must
      be passed, and show the paths that meet the constraints.

      >>> paths = paths.excluding((1, 4)).including(2)
      >>> for path in paths:
      ...   path
      [(1, 2), (2, 3), (3, 6)]
      [(1, 2), (2, 5), (5, 6)]
    """

    def __init__(self, graphset_or_constraints=None):
        """Initializes a GraphSet object with a set of graphs or constraints.

        Examples:
          >>> graph1 = [(1, 4)]
          >>> graph2 = [(1, 2), (2, 3)]
          >>> GraphSet([graph1, graph2])
          GraphSet([[(1, 4)], [(1, 2), (2, 3)]])
          >>> GraphSet({'include': graph1, 'exclude': graph2})
          GraphSet([[(1, 4)], [(1, 4), (2, 5)], [(1, 4), (3, 6)], ...

        Args:
          graphset_or_constraints: A set of graphs represented by a
            list of graphs (a list of edge lists):

            [[(1, 4)], [(1, 2), (2, 3)]]

            Or constraints represented by a dict of included or
            excluded edge lists (not-specified edges are not cared):

            {'include': [(1, 4)], 'exclude': [(1, 2), (2, 3)]}

            If no argument is given, it is treated as an empty list
            `[]` and an empty GraphSet is returned.  An empty dict
            `{}` means that no constraint is specified, and so a
            GraphSet including all possible graphs in the universe is
            returned (let N the number of edges in the universe, 2^N
            graphs are stored in the new object).

        Raises:
          KeyError: If given edges are not found in the universe.

        See Also:
          copy()
        """
        obj = graphset_or_constraints
        if isinstance(obj, GraphSet):
            self._ss = obj._ss.copy()
        elif isinstance(obj, setset):
            self._ss = obj.copy()
        else:
            if obj is None:
                obj = []
            elif isinstance(obj, (set, frozenset, list)):  # a list of graphs [graph+]
                l = []
                for g in obj:
                    edges = GraphSet.converters['to_edges'](g)
                    l.append(set([GraphSet._conv_edge(e) for e in edges]))
                obj = l
            elif isinstance(obj, dict):  # constraints
                d = {}
                for k, l in viewitems(obj):
                    d[k] = [GraphSet._conv_edge(e) for e in l]
                obj = d
            self._ss = setset(obj)
        methods = ['graphs', 'connected_components', 'cliques', 'trees',
                   'forests', 'cycles', 'paths']
        for method in methods:
            setattr(self, method, partial(getattr(GraphSet, method), graphset=self))

    def copy(self):
        """Returns a new GraphSet with a shallow copy of `self`.

        Examples:
          >>> gs2 = gs1.copy()
          >>> gs1 -= gs2
          >>> gs1 == gs2
          False

        Returns:
          A new GraphSet object.

        See Also:
          __init__()
        """
        return GraphSet(self)

    def __nonzero__(self):
        return bool(self._ss)

    def __repr__(self):
        return setset._repr(self._ss, (self.__class__.__name__ + '([', '])'))

    def union(self, *others):
        """Returns a new GraphSet with graphs from `self` and all others.

        The `self` is not changed.

        Examples:
          >>> graph1 = []
          >>> graph2 = [(1, 2)]
          >>> graph3 = [(1, 2), (1, 4)]
          >>> gs1 = GraphSet([graph1, graph2])
          >>> gs2 = GraphSet([graph2, graph3])
          >>> gs1 | gs2
          GraphSet([[], [(1, 2)], [(1, 2), (1, 4)]])

        Returns:
          A new GraphSet object.

        See Also:
          intersection(), difference(), symmetric_difference(),
          update()
        """
        return GraphSet(self._ss.union(*[gs._ss for gs in others]))

    def intersection(self, *others):
        """Returns a new GraphSet with graphs common to `self` and all others.

        The `self` is not changed.

        Examples:
          >>> graph1 = []
          >>> graph2 = [(1, 2)]
          >>> graph3 = [(1, 2), (1, 4)]
          >>> gs1 = GraphSet([graph1, graph2])
          >>> gs2 = GraphSet([graph2, graph3])
          >>> gs1 & gs2
          GraphSet([[(1, 2)]])

        Returns:
          A new GraphSet object.

        See Also:
          union(), difference(), symmetric_difference(),
          intersection_update()
        """
        return GraphSet(self._ss.intersection(*[gs._ss for gs in others]))

    def difference(self, *others):
        """Returns a new GraphSet with graphs in `self` that are not in the others.

        The `self` is not changed.

        Examples:
          >>> graph1 = []
          >>> graph2 = [(1, 2)]
          >>> graph3 = [(1, 2), (1, 4)]
          >>> gs1 = GraphSet([graph1, graph2])
          >>> gs2 = GraphSet([graph2, graph3])
          >>> gs1 - gs2
          GraphSet([])

        Returns:
          A new GraphSet object.

        See Also:
          union(), intersection(), symmetric_difference(),
          difference_update()
        """
        return GraphSet(self._ss.difference(*[gs._ss for gs in others]))

    def symmetric_difference(self, *others):
        """Returns a new GraphSet with graphs in either `self` or `other` but not both.

        The `self` is not changed.

        Examples:
          >>> graph1 = []
          >>> graph2 = [(1, 2)]
          >>> graph3 = [(1, 2), (1, 4)]
          >>> gs1 = GraphSet([graph1, graph2])
          >>> gs2 = GraphSet([graph2, graph3])
          >>> gs1 ^ gs2
          GraphSet([[], [(1, 2), (1, 4)]])

        Returns:
          A new GraphSet object.

        See Also:
          union(), intersection(), difference(), 
          symmetric_difference_update()
        """
        return GraphSet(self._ss.symmetric_difference(*[gs._ss for gs in others]))

    def quotient(self, other):
        """Returns a new GraphSet of quotient.

        The quotient is defined by,
          gs1 / gs2 = {a | a \\cup b \\in gs1 and a \\cap b = \\empty, \\forall b \\in gs2}.
        D. Knuth, Exercise 204, The art of computer programming,
        Sect.7.1.4.

        The `self` is not changed.

        Examples:
          >>> graph1 = [(1, 2), (1, 4)]
          >>> graph2 = [(2, 3), (2, 5)]
          >>> graph3 = [(1, 4)]
          >>> gs = GraphSet([graph1, graph2])
          >>> gs / GraphSet([graph3])
          GraphSet([[(1, 2)]])

        Returns:
          A new GraphSet object.

        See Also:
          remainder(), quotient_update()
        """
        return GraphSet(self._ss.quotient(other._ss))

    def remainder(self, other):
        """Returns a new GraphSet of remainder.

        The remainder is defined by,
          gs1 % gs2 = gs1 - (gs1 \\sqcup (gs1 / gs2)).
        D. Knuth, Exercise 204, The art of computer programming,
        Sect.7.1.4.

        The `self` is not changed.

        Examples:
          >>> graph1 = [(1, 2), (1, 4)]
          >>> graph2 = [(2, 3), (2, 5)]
          >>> graph3 = [(1, 4)]
          >>> gs = GraphSet([graph1, graph2])
          >>> gs % GraphSet([graph3])
          GraphSet([[(2, 3), (2, 5)]])

        Returns:
          A new GraphSet object.

        See Also:
          quotient(), remainder_update()
        """
        return GraphSet(self._ss.remainder(other._ss))

    def update(self, *others):
        """Updates `self`, adding graphs from all others.

        Examples:
          >>> graph1 = []
          >>> graph2 = [(1, 2)]
          >>> graph3 = [(1, 2), (1, 4)]
          >>> gs1 = GraphSet([graph1, graph2])
          >>> gs2 = GraphSet([graph2, graph3])
          >>> gs1 |= gs2
          >>> gs1
          GraphSet([[], [(1, 2)], [(1, 2), (1, 4)]])

        Returns:
          A new GraphSet object.

        See Also:
          union()
        """
        self._ss.update(*[gs._ss for gs in others])
        return self

    def intersection_update(self, *others):
        """Updates `self`, keeping only graphs found in it and all others.

        Examples:
          >>> graph1 = []
          >>> graph2 = [(1, 2)]
          >>> graph3 = [(1, 2), (1, 4)]
          >>> gs1 = GraphSet([graph1, graph2])
          >>> gs2 = GraphSet([graph2, graph3])
          >>> gs1 &= gs2
          >>> gs1
          GraphSet([[(1, 2)]])

        Returns:
          A new GraphSet object.

        See Also:
          intersection()
        """
        self._ss.intersection_update(*[gs._ss for gs in others])
        return self

    def difference_update(self, *others):
        """Update `self`, removing graphs found in others.

        Examples:
          >>> graph1 = []
          >>> graph2 = [(1, 2)]
          >>> graph3 = [(1, 2), (1, 4)]
          >>> gs1 = GraphSet([graph1, graph2])
          >>> gs2 = GraphSet([graph2, graph3])
          >>> gs1 -= gs2
          >>> gs1
          GraphSet([[]])

        Returns:
          A new GraphSet object.

        See Also:
          difference()
        """
        self._ss.difference_update(*[gs._ss for gs in others])
        return self

    def symmetric_difference_update(self, *others):
        """Update `self`, keeping only graphs in either GraphSet, but not in both.

        Examples:
          >>> graph1 = []
          >>> graph2 = [(1, 2)]
          >>> graph3 = [(1, 2), (1, 4)]
          >>> gs1 = GraphSet([graph1, graph2])
          >>> gs2 = GraphSet([graph2, graph3])
          >>> gs1 ^= gs2
          >>> gs1
          GraphSet([[], [(1, 2), (1, 4)]])

        Returns:
          A new GraphSet object.

        See Also:
          symmetric_difference()
        """
        self._ss.symmetric_difference_update(*[gs._ss for gs in others])
        return self

    def quotient_update(self, other):
        """Updates `self` by the quotient.

        Examples:
          >>> graph1 = [(1, 2), (1, 4)]
          >>> graph2 = [(2, 3), (2, 5)]
          >>> graph3 = [(1, 4)]
          >>> gs = GraphSet([graph1, graph2])
          >>> gs /= GraphSet([graph3])
          >>> gs
          GraphSet([[(1, 2)]])

        Returns:
          A new GraphSet object.

        See Also:
          quotient()
        """
        self._ss.quotient_update(other._ss)
        return self

    def remainder_update(self, other):
        """Updates `self` by the remainder.

        Examples:
          >>> graph1 = [(1, 2), (1, 4)]
          >>> graph2 = [(2, 3), (2, 5)]
          >>> graph3 = [(1, 4)]
          >>> gs = GraphSet([graph1, graph2])
          >>> gs %= GraphSet([graph3])
          >>> gs
          GraphSet([[(2, 3), (2, 5)]])

        Returns:
          A new GraphSet object.

        See Also:
          remainder()
        """
        self._ss.remainder_update(other._ss)
        return self

    def __invert__(self):
        """Returns a new GraphSet with graphs not stored in `self`.

        Examples:
          >>> GraphSet.set_universe([(1, 2), (1, 4)])
          >>> graph = [(1, 2)]
          >>> gs = GraphSet([graph])
          >>> ~gs
          GraphSet([[], [(1, 4)], [(1, 2), (1, 4)]])

        Returns:
          A new GraphSet object.
        """
        return GraphSet(~self._ss)

    __or__ = union
    __and__ = intersection
    __sub__ = difference
    __xor__ = symmetric_difference
    __div__ = quotient
    __truediv__ = quotient
    __floordiv__ = quotient
    __mod__ = remainder

    __ior__ = update
    __iand__ = intersection_update
    __isub__ = difference_update
    __ixor__ = symmetric_difference_update
    __idiv__ = quotient_update
    __itruediv__ = quotient_update
    __ifloordiv__ = quotient_update
    __imod__ = remainder_update

    def isdisjoint(self, other):
        """Returns True if `self` has no graphs in common with `other`.

        Examples:
          >>> gs1 = GraphSet([graph1, graph2])
          >>> gs2 = GraphSet([graph3, graph4, graph5])
          >>> gs1.disjoint(gs2)
          True

        Returns:
          True or False.

        See Also:
          issubset(), issuperset()
        """
        return self._ss.isdisjoint(other._ss)

    def issubset(self, other):
        """Tests if every graph in `self` is in `other`.

        Examples:
          >>> gs1 = GraphSet([graph1, graph3])
          >>> gs2 = GraphSet([graph1, graph2, graph3])
          >>> gs1 <= gs2
          True

        Returns:
          True or False.

        See Also:
          issuperset(), isdisjoint()
        """
        return self._ss.issubset(other._ss)

    def issuperset(self, other):
        """Tests if every graph in `other` is in `self`.

        Examples:
          >>> gs1 = GraphSet([graph1, graph2, graph3])
          >>> gs2 = GraphSet([graph1, graph3])
          >>> gs1 >= gs2
          True

        Returns:
          True or False.

        See Also:
          issubset(), isdisjoint()
        """
        return self._ss.issuperset(other._ss)

    __le__ = issubset
    __ge__ = issuperset

    def __lt__(self, other):
        """Tests if `self` is a true subset of `other`.

        This method returns False when `self` == `other`, unlike
        issubset.

        Examples:
          >>> gs < gs
          False

        Returns:
          True or False.

        See Also:
          issubset(), issuperset(), isdisjoint()
        """
        return self._ss < other._ss

    def __gt__(self, other):
        """Test if `self` is a true superset of `other`.

        This method returns False when `self` == `other`, unlike
        issuperset.

        Examples:
          >>> gs > gs
          False

        Returns:
          True or False.

        See Also:
          issubset(), issuperset(), isdisjoint()
        """
        return self._ss > other._ss

    def __eq__(self, other):
        return self._ss == other._ss

    def __ne__(self, other):
        return self._ss != other._ss

    def __len__(self):
        """Returns the number of graphs in `self`.

        Use gs.len() if OverflowError raised.

        Examples:
          >>> gs = GraphSet([graph1, graph2])
          >>> len(gs)
          2

        Returns:
          The number of graphs.

        Raises:
          OverflowError

        See Also:
          len()
        """
        return len(self._ss)

    def len(self, size=None):
        """Returns the number of graphs, or a new GraphSet with `size` edges.

        If no argument is given, this method returns the number of
        graphs in `self`.  Otherwise, this method returns a new
        GraphSet with graphs that have `size` edges; this usage of
        `len(size)` is obsoleted, and use `graph_size(size)` instead.

        This method never raises OverflowError unlike built-in len(gs).

        Examples:
          >>> gs = GraphSet([graph1, graph2])
          >>> gs.len()
          2L

        Examples:
          >>> graph1 = [(1, 2)]
          >>> graph2 = [(1, 2), (1, 4)]
          >>> graph3 = [(1, 2), (1, 4), (2, 3)]
          >>> gs = GraphSet([graph1, graph2, graph3])
          >>> gs.len(2)
          GraphSet([[(1, 2), (1, 4)]])

        Args:
          size: Optional.  The number of edges in a graph.

        Returns:
          The number of graphs, or a new GraphSet object.

        See Also:
          __len__(), smaller(), larger(), graph_size()

        """
        if size is None:
            return self._ss.len()
        else:
            return self.graph_size(size)

    def __iter__(self):
        """Iterates over graphs.

        This is the fastest iterator among Graphset iterators, such as
        rand_iter() and max_iter().

        Examples:
          >>> graph1 = [(1, 2)]
          >>> graph2 = [(1, 2), (1, 4)]
          >>> gs = GraphSet([graph1, graph2])
          >>> for g in gs:
          ...   g
          [(1, 2), (1, 4)]
          [(1, 2)]

        Returns:
          A generator.

        Yields:
          A graph.

        See Also:
          rand_iter(), max_iter(), min_iter()
        """
        for g in self._ss.__iter__():
            try:
                yield GraphSet._conv_ret(g)
            except StopIteration:
                return

    def rand_iter(self):
        """Iterates over graphs uniformly randomly.

        This method relies on its own random number generator, doesn't
        rely on Python random module.

        Examples:
          >>> graph1 = [(1, 2)]
          >>> graph2 = [(1, 2), (1, 4)]
          >>> gs = GraphSet([graph1, graph2])
          >>> for g in gs.rand_iter():
          ...   g
          [(1, 2)]
          [(1, 2), (1, 4)]

        Returns:
          A generator.

        Yields:
          A graph.

        See Also:
          __iter__(), max_iter(), min_iter()
        """
        for g in self._ss.rand_iter():
            try:
                yield GraphSet._conv_ret(g)
            except StopIteration:
                return

    def min_iter(self, weights=None):
        """Iterates over graphs in the ascending order of weights.

        Returns a generator that iterates over graphs in `self`
        GraphSet.  The graphs are selected in the ascending order of
        edge weights, which are specified by the argument `weights` or
        those set as the universe (1.0 for unspecified edges).  The
        `weights` does not overwrite the weights of the universe.

        Examples:
          >>> graph1 = [(1, 2), (1, 4)]
          >>> graph2 = [(2, 3)]
          >>> gs = GraphSet([graph1, graph2])
          >>> weights = {(1, 2): 2.0, (1, 4): -3.0}  # (2, 3): 1.0
          >>> for g in gs.min_iter(weights):
          ...   g
          [(1, 2), (1, 4)]
          [(2, 3)]

        Args:
          weights: Optional.  A dictionary of edges to the weight
            values.

        Returns:
          A generator.

        Yields:
          A graph.

        See Also:
          __iter__(), rand_iter(), max_iter()

        """
        if weights is None:
            weights = GraphSet._weights
        for g in self._ss.min_iter(weights):
            try:
                yield GraphSet._conv_ret(g)
            except StopIteration:
                return

    def max_iter(self, weights=None):
        """Iterates over graphs in the descending order of weights.

        Returns a generator that iterates over graphs in `self`
        GraphSet.  The graphs are selected in the descending order of
        edge weights, which are specified by the argument `weights` or
        those set as the universe (1.0 for unspecified edges).  The
        `weights` does not overwrite the weights of the universe.

        Examples:
          >>> graph1 = [(1, 2), (1, 4)]
          >>> graph2 = [(2, 3)]
          >>> gs = GraphSet([graph1, graph2])
          >>> weights = {(1, 2): 2.0, (1, 4): -3.0}  # (2, 3): 1.0
          >>> for g in gs.max_iter(weights):
          ...   g
          [(2, 3)]
          [(1, 2), (1, 4)]

        Args:
          weights: Optional.  A dictionary of edges to the weight
            values.

        Returns:
          A generator.

        Yields:
          A graph.

        See Also:
          __iter__(), rand_iter(), min_iter()
        """
        if weights is None:
            weights = GraphSet._weights
        for g in self._ss.max_iter(weights):
            try:
                yield GraphSet._conv_ret(g)
            except StopIteration:
                return

    def __contains__(self, obj):
        """Returns True if `obj` is in the `self`, False otherwise.

        Use the expression `obj in gs`.

        Examples:
          >>> graph1 = [(1, 2), (1, 4)]
          >>> graph2 = [(2, 3)]
          >>> gs = GraphSet([graph1, graph2])
          >>> graph1 in gs
          True

        Args:
          obj: A graph (an edge list), an edge, or a vertex in the
            universe.

        Returns:
          True or False.

        Raises:
          KeyError: If the given object is not found in the universe.
        """
        type, obj = GraphSet._conv_arg(obj)
        if type == 'graph' or type == 'edge':
            return obj in self._ss
        elif type == 'vertex':
            return len([e for e in obj if e in self._ss]) > 0
        raise TypeError(obj)

    def add(self, graph_or_edge):
        """Adds a given graph or edge to `self`.

        If a graph is given, the graph is just added to `self`
        GraphSet.  If an edge is given, the edge is grafted to all the
        graphs in `self`.  The `self` will be changed.

        Examples:
          >>> graph1 = [(1, 2), (1, 4)]
          >>> graph2 = [(2, 3)]
          >>> gs = GraphSet([graph1, graph2])
          >>> edge = (1, 2)
          >>> gs.add(edge)
          >>> gs
          GraphSet([[(1, 2), (1, 4)], [(1, 2), (2, 3)]])

        Args:
          graph_or_edge: A graph (an edge list) or an edge in the
            universe.

        Returns:
          None.

        Raises:
          KeyError: If a given edge or vertex is not found in the
            universe.

        See Also:
          remove(), discard()
        """
        type, obj = GraphSet._conv_arg(graph_or_edge)
        if type == 'graph' or type == 'edge':
            self._ss.add(obj)
        else:
            raise TypeError(graph_or_edge)

    def remove(self, obj):
        """Removes a given graph, edge, or vertex from `self`.

        If a graph is given, the graph is just removed from `self`
        GraphSet.  If an edge is given, the edge is removed from all
        the graphs in `self`.  The `self` will be changed.

        Examples:
          >>> graph1 = [(1, 2), (1, 4)]
          >>> graph2 = [(2, 3)]
          >>> gs = GraphSet([graph1, graph2])
          >>> edge = (1, 2)
          >>> gs.remove(edge)
          >>> gs
          GraphSet([[(1, 4)], [(2, 3)]])

        Args:
          obj: A graph (an edge list), an edge, or a vertex in the
            universe.

        Returns:
          None.

        Raises:
          KeyError: If a given edge or vertex is not found in the
            universe, or if the given graph is not stored in `self`.

        See Also:
          add(), discard(), pop()
        """
        type, obj = GraphSet._conv_arg(obj)
        if type == 'graph' or type == 'edge':
            self._ss.remove(obj)
        elif type == 'vertex':
            for edge in obj:
                self.remove(edge)
        else:
            raise TypeError(obj)
        return None

    def discard(self, obj):
        """Removes a given graph, edge, or vertex from `self`.

        If a graph is given, the graph is just removed from `self`
        GraphSet.  If an edge is given, the edge is removed from all
        the graphs in `self`.  The `self` will be changed.

        Examples:
          >>> graph1 = [(1, 2), (1, 4)]
          >>> graph2 = [(2, 3)]
          >>> gs = GraphSet([graph1, graph2])
          >>> edge = (1, 2)
          >>> gs.discard(edge)
          >>> gs
          GraphSet([[(1, 4)], [(2, 3)]])

        Args:
          obj: A graph (an edge list), an edge, or a vertex in the
            universe.

        Returns:
          None.

        Raises:
          KeyError: If a given edge or vertex is not found in the
            universe.

        See Also:
          add(), remove(), pop()
        """
        type, obj = GraphSet._conv_arg(obj)
        if type == 'graph' or type == 'edge':
            self._ss.discard(obj)
        elif type == 'vertex':
            for edge in obj:
                self.discard(edge)
        else:
            raise TypeError(obj)
        return None

    def pop(self):
        """Removes and returns an arbitrary graph from `self`.

        The `self` will be changed.

        Examples:
          >>> graph1 = [(1, 2), (1, 4)]
          >>> graph2 = [(2, 3)]
          >>> gs = GraphSet([graph1, graph2])
          >>> gs.pop()
          [(1, 2), (1, 4)]
          >>> gs
          GraphSet([[(2, 3)]])

        Returns:
          A graph.

        Raises:
          KeyError: If `self` is empty.

        See Also:
          remove(), discard(), choice()
        """
        return GraphSet._conv_ret(self._ss.pop())

    def clear(self):
        """Removes all graphs from `self`.

        Examples:
          >>> graph1 = [(1, 2), (1, 4)]
          >>> graph2 = [(2, 3)]
          >>> gs = GraphSet([graph1, graph2])
          >>> gs.clear()
          >>> gs
          GraphSet([])
        """
        return self._ss.clear()

    def flip(self, edge):
        """Flips the state of a given edge over all graphs in `self`.

        If a graph in `self` includes the given edge, the edge is
        removed from the graph.  If a graph in `self` does not include
        the given edge, the edge is added to the graph.

        The `self` will be changed.

        Examples:
          >>> graph1 = [(1, 2), (1, 4)]
          >>> graph2 = [(2, 3)]
          >>> gs = GraphSet([graph1, graph2])
          >>> edge = (1, 2)
          >>> gs.flip(edge)
          >>> gs
          GraphSet([[(1, 4)], [(1, 2), (2, 3)]])

        Args:
          edge: An edge in the universe.

        Returns:
          A new GraphSet object.

        Raises:
          KeyError: If a given edge is not found in the universe.
        """
        type, obj = GraphSet._conv_arg(edge)
        if type == 'edge':
            self._ss.flip(edge)
        else:
            raise TypeError(edge)

    def minimal(self):
        """Returns a new GraphSet of minimal graphs.

        The minimal sets are defined by,
          gs.minimal() = {a \\in gs | b \\in gs and a \\subseteq -> a = b}.
        D. Knuth, Exercise 236, The art of computer programming,
        Sect.7.1.4.

        The `self` is not changed.

        Examples:
          >>> graph1 = [(1, 2)]
          >>> graph2 = [(1, 2), (1, 4)]
          >>> graph3 = [(1, 4), (2, 3)]
          >>> gs = GraphSet([graph1, graph2, graph3])
          >>> gs.minimal()
          GraphSet([[(1, 2)], [(1, 4), (2, 3)]])

        Returns:
          A new GraphSet object.

        See Also:
          maximal(), blocking()
        """
        return GraphSet(self._ss.minimal())

    def maximal(self):
        """Returns a new GraphSet of maximal graphs.

        The maximal sets are defined by,
          gs.maximal() = {a \\in gs | b \\in gs and a \\superseteq -> a = b}.
        D. Knuth, Exercise 236, The art of computer programming,
        Sect.7.1.4.

        The `self` is not changed.

        Examples:
          >>> graph1 = [(1, 2)]
          >>> graph2 = [(1, 2), (1, 4)]
          >>> graph3 = [(1, 4), (2, 3)]
          >>> gs = GraphSet([graph1, graph2, graph3])
          >>> gs.maximal()
          GraphSet([[(1, 2), (1, 4)], [(1, 4), (2, 3)]])

        Returns:
          A new GraphSet object.

        See Also:
          minimal()
        """
        return GraphSet(self._ss.maximal())

    def blocking(self):
        """Returns a new GraphSet of all blocking (hitting) sets.

        A blocking set is often called a hitting set; all graphs in
        `self` contain at least one edge in the set.  This implies
        that all the graphs are destroyed by removing edges in the
        set.

        The blocking sets are defined by,
          gs.blocking() = {a | b \\in gs -> a \\cap b \\neq \\empty}.
        T. Toda, Hypergraph Dualization Algorithm Based on Binary
        Decision Diagrams.

        The `self` is not changed.

        Examples:
          >>> graph1 = [(1, 2), (1, 4)]
          >>> graph2 = [(1, 4), (2, 3)]
          >>> gs = GraphSet([graph1, graph2])
          >>> gs.blocking().minimal()
          GraphSet([[(1, 4)], [(1, 2), (2, 3)]])

        Returns:
          A new GraphSet object.

        See Also:
          minimal()
        """
        return GraphSet(self._ss.hitting())

    hitting = blocking

    def smaller(self, size):
        """Returns a new GraphSet with graphs that have less than `size` edges.

        The `self` is not changed.

        Examples:
          >>> graph1 = [(1, 2)]
          >>> graph2 = [(1, 2), (1, 4)]
          >>> graph3 = [(1, 2), (1, 4), (2, 3)]
          >>> gs = GraphSet([graph1, graph2, graph3])
          >>> gs.smaller(2)
          GraphSet([[(1, 2)]])

        Args:
          size: The number of edges in a graph.

        Returns:
          A new GraphSet object.

        See Also:
          larger(), graph_size()
        """
        return GraphSet(self._ss.smaller(size))

    def larger(self, size):
        """Returns a new GraphSet with graphs that have more than `size` edges.

        The `self` is not changed.

        Examples:
          >>> graph1 = [(1, 2)]
          >>> graph2 = [(1, 2), (1, 4)]
          >>> graph3 = [(1, 2), (1, 4), (2, 3)]
          >>> gs = GraphSet([graph1, graph2, graph3])
          >>> gs.larger(2)
          GraphSet([[(1, 2), (1, 4), (2, 3)]])

        Args:
          size: The number of edges in a graph.

        Returns:
          A new GraphSet object.

        See Also:
          smaller(), graph_size()
        """
        return GraphSet(self._ss.larger(size))

    def graph_size(self, size):
        """Returns a new GraphSet with `size` edges.

        This method returns a new GraphSet with graphs that have
        `size` edges.

        Examples:
          >>> graph1 = [(1, 2)]
          >>> graph2 = [(1, 2), (1, 4)]
          >>> graph3 = [(1, 2), (1, 4), (2, 3)]
          >>> gs = GraphSet([graph1, graph2, graph3])
          >>> gs.graph_size(2)
          GraphSet([[(1, 2), (1, 4)]])

        Args:
          size: The number of edges in a graph.

        Returns:
          A new GraphSet object.

        See Also:
          smaller(), larger()

        """
        return GraphSet(self._ss.set_size(size))

    def complement(self):
        """Returns a new GraphSet with complement graphs of `self`.

        The `self` is not changed.

        Examples:
          >>> GraphSet.set_universe([(1, 2), (1, 4)])
          >>> graph1 = [(1, 2)]
          >>> graph2 = [(1, 2), (1, 4)]
          >>> gs = GraphSet([graph1, graph2])
          >>> gs.complement()
          GraphSet([[], [(1, 4)]])

        Returns:
          A new GraphSet object.
        """
        ss = self._ss.copy()
        ss.flip()
        return GraphSet(ss)

    def join(self, other):
        """Returns a new GraphSet of join between `self` and `other`.

        The join operation is defined by,
          gs1 \\sqcup gs2 = {a \\cup b | a \\in gs1 and b \\in gs2}.
        D. Knuth, Exercise 203, The art of computer programming,
        Sect.7.1.4.

        The `self` is not changed.

        Examples:
          >>> graph1 = [(1, 2)]
          >>> graph2 = [(1, 2), (1, 4)]
          >>> graph3 = [(2, 3)]
          >>> gs1 = GraphSet([graph1, graph2])
          >>> gs2 = GraphSet([graph3])
          >>> gs1.join(gs2)
          GraphSet([[(1, 2), (2, 3)], [(1, 2), (1, 4), (2, 3)]])

        Returns:
          A new GraphSet object.

        See Also:
          meet()
        """
        return GraphSet(self._ss.join(other._ss))

    def meet(self, other):
        """Returns a new GraphSet of meet between `self` and `other`.

        The meet operation is defined by,
          gs1 \\sqcap gs2 = {a \\cap b | a \\in gs1 and b \\in gs2}.
        D. Knuth, Exercise 203, The art of computer programming,
        Sect.7.1.4.

        The `self` is not changed.

        Examples:
          >>> graph1 = [(1, 2), (1, 4)]
          >>> graph2 = [(1, 2), (2, 3)]
          >>> graph3 = [(1, 4), (2, 3)]
          >>> gs1 = GraphSet([graph1, graph2])
          >>> gs2 = GraphSet([graph3])
          >>> gs1.meet(gs2)
          GraphSet([[(1, 4)], [(2, 3)]])

        Returns:
          A new GraphSet object.

        See Also:
          join()
        """
        return GraphSet(self._ss.meet(other._ss))

    def subgraphs(self, other):
        """Returns a new GraphSet with subgraphs of a graph in `other`.

        The `self` is not changed.

        Examples:
          >>> graph1 = [(1, 2)]
          >>> graph2 = [(1, 2), (1, 4)]
          >>> graph3 = graph1 + [(2, 3)]
          >>> graph4 = [(1, 4), (2, 3)]
          >>> gs1 = GraphSet([graph1, graph2])
          >>> gs2 = GraphSet([graph3, graph4])
          >>> gs1.subgraphs(gs2)
          GraphSet([[(1, 2)]])

        Returns:
          A new GraphSet object.

        See Also:
          supersets(), non_subsets()
        """
        return GraphSet(self._ss.subsets(other._ss))

    def supergraphs(self, other):
        """Returns a new GraphSet with supergraphs of a graph in `other`.

        The `self` is not changed.

        Examples:
          >>> graph1 = [(1, 2), (2, 3)]
          >>> graph2 = [(1, 4), (2, 3)]
          >>> graph3 = [(1, 2)]          # graph1 - (2, 3)
          >>> graph4 = [(1, 2), (1, 4)]
          >>> gs1 = GraphSet([graph1, graph2])
          >>> gs2 = GraphSet([graph3, graph4])
          >>> gs1.supergraphs(gs2)
          GraphSet([[(1, 2), (2, 3)]])

        Returns:
          A new GraphSet object.

        See Also:
          subsets(), non_supersets()
        """
        return GraphSet(self._ss.supersets(other._ss))

    def non_subgraphs(self, other):
        """Returns a new GraphSet with graphs that aren't subgraphs of any graph in `other`.

        The `self` is not changed.

        The non_subsets are defined by,
          gs1.non_subsets(gs2) = {a \\in gs1 | b \\in gs2 -> a \\not\\subseteq b}.
        D. Knuth, Exercise 236, The art of computer programming,
        Sect.7.1.4.

        Examples:
          >>> graph1 = [(1, 2)]
          >>> graph2 = [(1, 2), (1, 4)]
          >>> graph3 = [(1, 2), (2, 3)]
          >>> graph4 = [(1, 4), (2, 3)]
          >>> gs1 = GraphSet([graph1, graph2])
          >>> gs2 = GraphSet([graph3, graph4])
          >>> gs1.non_subgraphs(gs2)
          GraphSet([[(1, 2), (1, 4)]])

        Returns:
          A new GraphSet object.

        See Also:
          non_supersets(), subsets()
        """
        return GraphSet(self._ss.non_subsets(other._ss))

    def non_supergraphs(self, other):
        """Returns a new GraphSet with graphs that aren't supergraphs of any graph in `other`.

        The `self` is not changed.

        The non_supersets are defined by,
          gs1.non_supersets(gs2) = {a \\in gs1 | b \\in gs2 -> a \\not\\superseteq b}.
        D. Knuth, Exercise 236, The art of computer programming,
        Sect.7.1.4.

        Examples:
          >>> graph1 = [(1, 2), (2, 3)]
          >>> graph2 = [(1, 4), (2, 3)]
          >>> graph3 = [(1, 2)]
          >>> graph4 = [(1, 2), (1, 4)]
          >>> gs1 = GraphSet([graph1, graph2])
          >>> gs2 = GraphSet([graph3, graph4])
          >>> gs1.non_supergraphs(gs2)
          GraphSet([[(1, 4), (2, 3)]])

        Returns:
          A new GraphSet object.

        See Also:
          non_subsets(), supersets()
        """
        return GraphSet(self._ss.non_supersets(other._ss))

    def including(self, obj):
        """Returns a new GraphSet that includes supergraphs of `obj`.

        Returns a new set of graphs that include `obj`, which can be a
        GraphSet, a graph, an edge, or a vertex.  If `obj` is a
        GraphSet, a graph returned includes *one of* graphs in the
        given GraphSet.

        The graphs stored in the new GraphSet are selected from `self`
        GraphSet.  The `self` is not changed.

        Examples:
          >>> graph1 = [(1, 2), (1, 4)]
          >>> graph2 = [(2, 3)]
          >>> gs = GraphSet([graph1, graph2])
          >>> vertex = 4
          >>> gs.including(vertex)
          GraphSet([[(1, 2), (1, 4)]])

        Args:
          obj: A GraphSet, a graph (an edge list), an edge, or a
            vertex.

        Returns:
          A new GraphSet object.

        Raises:
          KeyError: If a given edge or a vertex is not found in the
            universe.

        See Also:
          excluding()
        """
        type, obj = GraphSet._conv_arg(obj)
        if type == 'graphset':
            return GraphSet(self._ss.supersets(obj._ss))
        elif type == 'graph':
            return self.including(GraphSet([obj]))
        elif type == 'edge':
            return GraphSet(self._ss.supersets(obj))
        else:
            return self.including(GraphSet([set([e]) for e in obj]))

    def excluding(self, obj):
        """Returns a new GraphSet that doesn't include `obj`.

        Returns a new set of graphs that don't include `obj`, which
        can be a GraphSet, a graph, an edge, or a vertex.  If `obj` is
        a GraphSet, a graph returned doesn't include *any of* graphs
        in the given GraphSet.

        The graphs stored in the new GraphSet are selected from `self`
        GraphSet.  The `self` is not changed.

        Examples:
          >>> graph1 = [(1, 2), (1, 4)]
          >>> graph2 = [(2, 3)]
          >>> gs = GraphSet([graph1, graph2])
          >>> vertex = 4
          >>> gs.excluding(vertex)
          GraphSet([[(2, 3)]])

        Args:
          obj: A GraphSet, a graph (an edge list), an edge, or a
            vertex.

        Returns:
          A new GraphSet object.

        Raises:
          KeyError: If a given edge or vertex is not found in the
            universe.

        See Also:
          including()
        """
        type, obj = GraphSet._conv_arg(obj)
        if type == 'graphset':
#            return GraphSet(self._ss.non_supersets(obj._ss))  # correct but slow
            return self - self.including(obj)
        elif type == 'graph':
            return self.excluding(GraphSet([obj]))
        elif type == 'edge':
            return GraphSet(self._ss.non_supersets(obj))
        else:
            return self.excluding(GraphSet([set([e]) for e in obj]))

    def included(self, obj):
        """Returns a new GraphSet with subgraphs of a graph in `obj`.

        The `self` is not changed.

        Examples:
          >>> graph1 = [(1, 2)]
          >>> graph2 = [(1, 2), (1, 4)]
          >>> graph3 = graph1 + [(2, 3)]
          >>> graph4 = [(1, 4), (2, 3)]
          >>> gs1 = GraphSet([graph1, graph2])
          >>> gs2 = GraphSet([graph3, graph4])
          >>> gs1.included(gs2)
          GraphSet([[(1, 2)]])

        Args:
          obj: A GraphSet or a graph (an edge list).

        Returns:
          A new GraphSet object.

        See Also:
          including()
        """
        type, obj = GraphSet._conv_arg(obj)
        if type == 'graphset':
            return GraphSet(self._ss.subsets(obj._ss))
        elif type == 'graph':
            return self.included(GraphSet([obj]))
        else:
            raise TypeError(obj)

    def choice(self):
        """Returns an arbitrary graph from `self`.

        The `self` is not changed.

        Examples:
          >>> graph1 = [(1, 2), (1, 4)]
          >>> graph2 = [(2, 3)]
          >>> gs = GraphSet([graph1, graph2])
          >>> gs.choice()
          [(1, 2), (1, 4)]

        Returns:
          A graph.

        Raises:
          KeyError: If `self` is empty.

        See Also:
          pop()
        """
        return GraphSet._conv_ret(self._ss.choice())

    def probability(self, probabilities):
        """Returns the probability of `self` with edge `probabilities`.

        This method calculates the probability of occurrence of any
        graph in `self` given `probabilities` of each edge.

        Examples:
          >>> graph1 = [(1, 2), (1, 4)]
          >>> graph2 = [(2, 3)]
          >>> gs = GraphSet([graph1, graph2])
          >>> probabilities = {(1, 2): .9, (1, 4): .8, (2, 3): .7}
          >>> gs.probability(probabilities)
          0.23

        Args:
          probabilities: A dictionary of probabilities of each edge.

        Returns:
          Probability.

        Raises:
          KeyError: If a given edge is not found in the universe.
        """
        return self._ss.probability(probabilities)

    def dump(self, fp):
        """Serialize `self` to a file `fp`.

        This method does not serialize the universe, which should be
        saved separately by pickle.

        Examples:
          >>> import pickle
          >>> fp = open('/path/to/graphset', 'wb')
          >>> gs.dump(fp)
          >>> fp = open('/path/to/universe' 'wb')
          >>> pickle.dump(GraphSet.universe(), fp)

        Args:
          fp: A write-supporting file-like object.

        See Also:
          dumps(), load()
        """
        return self._ss.dump(fp)

    def dumps(self):
        """Returns a serialized `self`.

        This method does not serialize the universe, which should be
        saved separately by pickle.

        Examples:
          >>> import pickle
          >>> graphset_str = gs.dumps()
          >>> universe_str = pickle.dumps(GraphSet.universe())

        See Also:
          dump(), loads()
        """
        return self._ss.dumps()

    @staticmethod
    def load(fp):
        """Deserialize a file `fp` to `self`.

        This method does not deserialize the universe, which should be
        loaded separately by pickle.

        Args:
          fp: A read-supporting file-like object.

        Examples:
          >>> import pickle
          >>> fp = open('/path/to/universe')
          >>> GraphSet.set_universe(pickle.load(fp), traversal='as-is')
          >>> fp = open('/path/to/graphset')
          >>> gs = GraphSet.load(fp)

        See Also:
          loads(), dump()
        """
        return GraphSet(setset.load(fp))

    @staticmethod
    def loads(s):
        """Deserialize `s` to `self`.

        This method does not deserialize the universe, which should be
        loaded separately by pickle.

        Args:
          s: A string instance.

        Examples:
          >>> import pickle
          >>> GraphSet.set_universe(pickle.loads(universe_str), traversal='as-is')
          >>> gs = GraphSet.load(graphset_str)

        See Also:
          load(), dumps()
        """
        return GraphSet(setset.loads(s))

    @staticmethod
    def set_universe(universe, traversal='greedy', source=None):
        """Registers the new universe.

        Examples:
          >>> GraphSet.set_universe([(1, 2, 2.0), (1, 4, -3.0), (2, 3)])

        Args:
          universe: A list of edges that represents the new universe.
            An edge may come along with an edge weight, which can be
            positive as well as negative (or 1.0 if not specified).

          traversal: Optional.  This argument specifies the order of
            edges to be processed in the internal graphset operations.
            The default is 'greedy', best-first search from `source`
            with respect to the number of unused incident edges.
            Other options include 'bfs', the breadth-first search, 
            'dfs', the depth-first search, and 'as-is', the order of
            `universe` list.

          source: Optional.  This argument specifies the starting
            point of the edge traversal.

        See Also:
          universe()
        """
        sorted_edges = []
        indexed_edges = set()
        GraphSet._vertices = set()
        GraphSet._weights = {}
        universe = GraphSet.converters['to_edges'](universe)
        for e in universe:
            if e[:2] in indexed_edges or (e[1], e[0]) in indexed_edges:
                raise KeyError(e)
            sorted_edges.append(e[:2])
            indexed_edges.add(e[:2])
            if len(e) > 2:
                GraphSet._weights[e[:2]] = e[2]
        if traversal != 'as-is':
            if source is None:
                source = sorted_edges[0][0]
                for e in sorted_edges:
                    source = min(e[0], e[1], source)
            sorted_edges = GraphSet._traverse(indexed_edges, traversal, source)
        for u, v in sorted_edges:
            GraphSet._vertices.add(u)
            GraphSet._vertices.add(v)
        setset.set_universe(sorted_edges)

    @staticmethod
    def universe():
        """Returns the current universe.

        The list of edges that represents the current universe is
        returned.

        Examples:
          >>> GraphSet.universe()
          [(1, 2, 2.0), (1, 4, -3.0), (2, 3)]

        Returns:
          The universe if no argument is given, or None otherwise.

        See Also:
          set_universe()
        """
        edges = []
        for e in setset.universe():
            if e in GraphSet._weights:
                edges.append((e[0], e[1], GraphSet._weights[e]))
            else:
                edges.append(e)
        return GraphSet.converters['to_graph'](edges)

    @staticmethod
    def graphs(vertex_groups=None, degree_constraints=None, num_edges=None,
               no_loop=False, graphset=None, linear_constraints=None):
        """Returns a GraphSet with graphs under given constraints.

        This is the base method for specific graph classes, e.g.,
        paths and trees.

        This method can be parallelized with OpenMP by specifying the
        environmental variable `OMP_NUM_THREADS`:

          `$ OMP_NUM_THREADS=4 python your_graphillion_script.py`

        Examples: a set of paths from vertex 1 to vertex 6
          >>> start = 1
          >>> end = 6
          >>> zero_or_two = range(0, 3, 2)
          >>> degree_constraints = {start: 1, end: 1,
          ...                       2: zero_or_two, 3: zero_or_two,
          ...                       4: zero_or_two, 5: zero_or_two}
          >>> GraphSet.graphs(vertex_groups=[[start, end]],
          ...                 degree_constraints=degree_constraints,
          ...                 no_loop=True)
          GraphSet([[(1, 2), (2, 3), (3, 6)], [(1, 2), (2, 5), (5, 6)], [(1, 4), (4, 5 ...

        Args:
          vertex_groups: Optional.  A nested list.  Vertices in an
            inner list are connected while those in different inner
            lists are disconnected.  For `[[1, 5], [3]]`, 1 and 5 are
            connected, while they are not connected with 3.

          degree_constraints: Optional.  A dict with a vertex and a
            range or int.  The degree of a vertex is restricted by the
            range.  For `{1: 2, 6: range(2)}`, the degree of vertex 1
            is 2 and that of 6 is less than 2, while others are not
            cared.

          num_edges: Optional.  A range or int.  This argument
            specifies the number of edges used in graphs to be stored.
            For `range(5)`, less than 5 edges can be used.

          no_loop: Optional.  True or False.  This argument specifies
            if loop is not allowed.

          graphset: Optional.  A GraphSet object.  Graphs to be stored
            are selected from this object.

          linear_constraints: Optional.  A list of linear constraints.
            A linear constraint consists of weighted edges and
            lower/upper bounds.  An edge weight is a positive or
            negative number, which defaults to 1.  Weights of the edges
            that are not included in the constraint are zeros.  For
            instance, `linear_constraints=[([(1, 2, 0.6), (2, 5),
            (3, 6, 1.2)], (1.5, 2.0))]`, feasible graph weights are
            between 1.5 and 2.0, e.g., `[(1, 2), (2, 3), (3, 6)]` or
            `[(1, 2), (2, 5), (5, 6)]`.
            See graphillion/test/graphset.py in detail.

        Returns:
          A new GraphSet object.

        See Also:
          connected_components(), cliques(), trees(), forests(),
          cycles(), paths()

        """
        graph = []
        for e in setset.universe():
            assert e[0] in GraphSet._vertices and e[1] in GraphSet._vertices
            graph.append((pickle.dumps(e[0], protocol=0), pickle.dumps(e[1], protocol=0)))

        vg = []
        nc = 0
        if vertex_groups is not None:
            for vs in vertex_groups:
                if len(vs) == 0:
                    nc += 1
                else:
                    for v in vs:
                        if v not in GraphSet._vertices:
                            raise KeyError(v)
                    vg.append([pickle.dumps(v, protocol=0) for v in vs])
        if not vg and nc == 0:
            nc = -1

        dc = None
        if degree_constraints is not None:
            dc = {}
            for v, r in viewitems(degree_constraints):
                if v not in GraphSet._vertices:
                    raise KeyError(v)
                if isinstance(r, int):
                    dc[pickle.dumps(v, protocol=0)] = (r, r + 1, 1)
                elif len(r) == 1:
                    dc[pickle.dumps(v, protocol=0)] = (r[0], r[0] + 1, 1)
                else:
                    dc[pickle.dumps(v, protocol=0)] = (r[0], r[-1] + 1, r[1] - r[0])

        ne = None
        if num_edges is not None:
            if isinstance(num_edges, int):
                ne = (num_edges, num_edges + 1, 1)
            elif len(num_edges) == 1:
                ne = (num_edges[0], num_edges[0] + 1, 1)
            else:
                ne = (num_edges[0], num_edges[-1] + 1,
                      num_edges[1] - num_edges[0])

        ss = None if graphset is None else graphset._ss

        lc = None
        if linear_constraints is not None:
            lc = []
            for c in linear_constraints:
                expr = []
                for we in c[0]:
                    u = pickle.dumps(we[0], protocol=0)
                    v = pickle.dumps(we[1], protocol=0)
                    w = float(we[2]) if len(we) >= 3 else 1.0
                    expr.append((u, v, w))
                min = float(c[1][0])
                max = float(c[1][1])
                lc.append((expr, (min, max)))

        ss = _graphillion._graphs(graph=graph, vertex_groups=vg,
                                  degree_constraints=dc, num_edges=ne,
                                  num_comps=nc, no_loop=no_loop,
                                  search_space=ss,
                                  linear_constraints=lc)
        return GraphSet(ss)

    @staticmethod
    def connected_components(vertices, graphset=None):
        """Returns a GraphSet of connected components.

        This method can be parallelized with OpenMP by specifying the
        environmental variable `OMP_NUM_THREADS`:

          `$ OMP_NUM_THREADS=4 python your_graphillion_script.py`

        Examples:
          >>> GraphSet.connected_components([1, 3, 5])
          GraphSet([[(1, 2), (2, 3), (2, 5)], [(1, 2), (1, 4), (2, 3), (2, 5)], [(1, 2 ...

        Args:
          vertices: A list of vertices to be connected.

          graphset: Optional.  A GraphSet object.  Components to be
            stored are selected from this object.

        Returns:
          A new GraphSet object.

        See Also:
          graphs()
        """
        return GraphSet.graphs(vertex_groups=[vertices], graphset=graphset)

    @staticmethod
    def cliques(k, graphset=None):
        """Returns a GraphSet of k-cliques.

        This method can be parallelized with OpenMP by specifying the
        environmental variable `OMP_NUM_THREADS`:

          `$ OMP_NUM_THREADS=4 python your_graphillion_script.py`

        Examples:
          >>> GraphSet.set_universe([(1, 2), (1, 3), (1, 4), (1, 5), (2, 3), (2, 4),
                                     (2, 5), (3, 4), (3, 5), (4, 5)])
          >>> GraphSet.cliques(4)
          GraphSet([[(1, 2), (1, 3), (1, 4), (2, 3), (2, 4), (3, 4)], [(1, 2), (1, 3), ...

        Args:
          k: An integer.  The number of vertices in a clique.

          graphset: Optional.  A GraphSet object.  Cliques to be
            stored are selected from this object.

        Returns:
          A new GraphSet object.

        See Also:
          graphs()
        """
        dc = {}
        for v in GraphSet._vertices:
            dc[v] = range(0, k, k - 1)
        ne = range(k * (k - 1) // 2, k * (k - 1) // 2 + 1)
        return GraphSet.graphs(vertex_groups=[[]], degree_constraints=dc,
                               num_edges=ne, graphset=graphset)

    @staticmethod
    def trees(root=None, is_spanning=False, graphset=None):
        """Returns a GraphSet of trees.

        This method can be parallelized with OpenMP by specifying the
        environmental variable `OMP_NUM_THREADS`:

          `$ OMP_NUM_THREADS=4 python your_graphillion_script.py`

        Examples:
          >>> GraphSet.trees(1, is_spanning=True)
          GraphSet([[(1, 2), (1, 4), (2, 3), (2, 5), (3, 6)], [(1, 2), (1, 4), (2, 3), ...

        Args:
          root:  Optional.  A vertex, at which trees are rooted.

          is_spanning: Optional.  True or False.  If true, trees must
            be composed of all vertices.

          graphset: Optional.  A GraphSet object.  Trees to be stored
            are selected from this object.

        Returns:
          A new GraphSet object.

        See Also:
          graphs()
        """
        vg = [[]] if root is None else [[root]]
        dc = None
        if is_spanning:
            dc = {}
            for v in GraphSet._vertices:
                dc[v] = range(1, len(GraphSet._vertices))
        return GraphSet.graphs(vertex_groups=vg, degree_constraints=dc,
                               no_loop=True, graphset=graphset)

    @staticmethod
    def forests(roots, is_spanning=False, graphset=None):
        """Returns a GraphSet of forests, sets of trees.

        This method can be parallelized with OpenMP by specifying the
        environmental variable `OMP_NUM_THREADS`:

          `$ OMP_NUM_THREADS=4 python your_graphillion_script.py`

        Examples:
          >>> GraphSet.forests([1, 6])
          GraphSet([[], [(1, 2)], [(1, 4)], [(3, 6)], [(5, 6)], [(1, 2), (1, 4)], [(1, ...

        Args:
          roots: Optional.  A list of vertices, at which trees are
            rooted.

          is_spanning: Optional.  True or False.  If true, forests must
            be composed of all vertices.

          graphset: Optional.  A GraphSet object.  Forests to be stored
            are selected from this object.

        Returns:
          A new GraphSet object.

        See Also:
          graphs()
        """
        vg = [[r] for r in roots]
        dc = None
        if is_spanning:
            dc = {}
            for v in GraphSet._vertices:
                if v not in roots:
                    dc[v] = range(1, len(GraphSet._vertices))
        return GraphSet.graphs(vertex_groups=vg, degree_constraints=dc,
                               no_loop=True, graphset=graphset)

    @staticmethod
    def cycles(is_hamilton=False, graphset=None):
        """Returns a GraphSet of cycles.

        This method can be parallelized with OpenMP by specifying the
        environmental variable `OMP_NUM_THREADS`:

          `$ OMP_NUM_THREADS=4 python your_graphillion_script.py`

        Examples:
          >>> GraphSet.cycles(is_hamilton=True)
          GraphSet([[(1, 2), (1, 4), (2, 3), (3, 6), (4, 5), (5, 6)]])

        Args:
          is_hamilton: Optional.  True or False.  If true, cycles must
            be composed of all vertices.

          graphset: Optional.  A GraphSet object.  Cycles to be stored
            are selected from this object.

        Returns:
          A new GraphSet object.

        See Also:
          graphs()
        """
        dc = {}
        for v in GraphSet._vertices:
            dc[v] = 2 if is_hamilton else range(0, 3, 2)
        return GraphSet.graphs(vertex_groups=[[]], degree_constraints=dc,
                               graphset=graphset)

    @staticmethod
    def paths(terminal1, terminal2, is_hamilton=False, graphset=None):
        """Returns a GraphSet of paths.

        This method can be parallelized with OpenMP by specifying the
        environmental variable `OMP_NUM_THREADS`:

          `$ OMP_NUM_THREADS=4 python your_graphillion_script.py`

        Examples:
          >>> GraphSet.paths(1, 6)
          GraphSet([[(1, 2), (2, 3), (3, 6)], [(1, 2), (2, 5), (5, 6)], [(1, 4), (4, 5 ...

        Args:
          terminal1 and terminal2: Both end vertices of a paths.

          graphset: Optional.  A GraphSet object.  Paths to be stored
            are selected from this object.

        Returns:
          A new GraphSet object.

        See Also:
          graphs()
        """
        dc = {}
        for v in GraphSet._vertices:
            if v in (terminal1, terminal2):
                dc[v] = 1
            else:
                dc[v] = 2 if is_hamilton else range(0, 3, 2)
        return GraphSet.graphs(vertex_groups=[[terminal1, terminal2]],
                               degree_constraints=dc,
                               no_loop=True, graphset=graphset)

    @staticmethod
    def matchings(graphset=None):
        """Returns a GraphSet of matchings.

        This method can be parallelized with OpenMP by specifying the
        environmental variable `OMP_NUM_THREADS`:

          `$ OMP_NUM_THREADS=4 python your_graphillion_script.py`

        Examples:
          >>> GraphSet.matchings()
          GraphSet([[], [(1, 4)], [(4, 5)], [(1, 2)], [(2, 5)], [(2, 3)], [(3, 6)], [( ...

        Args:
          graphset: Optional.  A GraphSet object.  Matchings to be stored
            are selected from this object.

        Returns:
          A new GraphSet object.

        See Also:
          graphs()
        """
        dc = {}
        for v in GraphSet._vertices:
          dc[v] = range(0, 2)
        return GraphSet.graphs(degree_constraints=dc, graphset=graphset)

    @staticmethod
    def perfect_matchings(graphset=None):
        """Return a GraphSet of perfect matchings.

        This method can be parallelized with OpenMP by specifying the
        environmental variable `OMP_NUM_THREADS`:

          `$ OMP_NUM_THREADS=4 python your_graphillion_script.py`

        Examples:
          >>> GraphSet.perfect_matchings()
          GraphSet([[(1, 4), (2, 5), (3, 6)], [(1, 2), (3, 6), (4, 5)], [(1, 4), (2, 3 ...

        Args:
          graphset: Optional.  A GraphSet object. Matchings to be stored
            are selected from this object.

        Returns:
          A new GraphSet object.

        See Also:
          graphs()
        """
        dc = {}
        for v in GraphSet._vertices:
          dc[v] = 1
        return GraphSet.graphs(degree_constraints=dc, graphset=graphset)

    @staticmethod
    def show_messages(flag=True):
        """Enables/disables status messages.

        Args:
          flag: Optional.  True or False.  If True, status messages are
          enabled.  If False, they are disabled (initial setting).

        Returns:
          The setting before the method call.  True (enabled) or
          False (disabled).
        """
        return _graphillion._show_messages(flag)

    @staticmethod
<<<<<<< HEAD
    def reliability(probabilities=None, terminals=None):
        """Returns the reliability of the graph with edge `probabilities` and `terminals`.
        This method calculates the reliability of the graph with `probabilities` of each edge
        and terminals. If  the probability is not assigned, it is considered to be 1.0

        Examples:
          >>> probabilities = {(1, 2): 0.5, (1, 4): 0.5}
          >>> terminals = [1, 2, 3, 4, 5, 6]
          >>> reliability = GraphSet.reliability(prob_list, terminals)
          >>> reliability
          0.75

        Args:
          probabilities: Optional. A dictionary of probabilities of each edge.
          terminals: Optional. terminal vertices.

        Returns:
          Reliability.

        Raises:
          KeyError: If a given edge is not found in the universe.
=======
    def induced_graphs():
        """Return a GraphSet with connected induced graphs.

        Example: all connected induced graphs (more than a vertex)
          >>> gs = GraphSet.induced_graphs()
          GraphSet([[(1, 2), (1, 4), (2, 3), (2, 5), (3, 6), (4, 5), (5, 6)],
          [(1, 2), (1, 4), (2, 3), (2, 5), (4, 5)], [(1, 2), (1, 4), (2, 5), (4, 5), (5, 6)]] ...

        Returns:
          A new GraphSet Object.
>>>>>>> 2fc9982e
        """
        graph = []
        for e in setset.universe():
            assert e[0] in GraphSet._vertices and e[1] in GraphSet._vertices
            graph.append(
                (pickle.dumps(e[0], protocol=0), pickle.dumps(e[1], protocol=0)))

<<<<<<< HEAD
        terms = []
        if terminals is not None:
            for v in terminals:
                if v not in GraphSet._vertices:
                    raise KeyError(v)
                terms.append(pickle.dumps(v, protocol=0))

        ps = [1.0] * (_graphillion._num_elems())
        if probabilities is not None:
          for e, p in viewitems(probabilities):
              i = setset._obj2int[e]
              ps[i - 1] = p

        reliability = _graphillion._reliability(
            graph=graph, probabilities=ps, terminals=terms)
        return reliability
=======
        ss = _graphillion._induced_graphs(graph=graph)
        return GraphSet(ss)
>>>>>>> 2fc9982e

    @staticmethod
    def _traverse(indexed_edges, traversal, source):
        neighbors = {}
        for u, v in indexed_edges:
            if u not in neighbors:
                neighbors[u] = set([v])
            else:
                neighbors[u].add(v)
            if v not in neighbors:
                neighbors[v] = set([u])
            else:
                neighbors[v].add(u)
        assert source in neighbors
        vertices = set(neighbors.keys())

        sorted_edges = []
        visited_vertices = set()
        u = source

        if traversal == 'greedy':
            degree = dict()
            for v in vertices:
                degree[v] = len(neighbors[v])

            heap = []
            while True:
                visited_vertices.add(u)
                for v in sorted(neighbors[u]):
                    degree[v] -= 1
                    if v in visited_vertices:
                        degree[u] -= 1
                        e = (u, v) if (u, v) in indexed_edges else (v, u)
                        sorted_edges.append(e)
                        if degree[v]:
                            for w in sorted(neighbors[v]):
                                if w not in visited_vertices:
                                    heapq.heappush(heap, (degree[v], degree[w], w))
                for v in sorted(neighbors[u]):
                    if v not in visited_vertices:
                         heapq.heappush(heap, (degree[u], degree[v], v))
                if visited_vertices == vertices:
                    break
                while u in visited_vertices:
                    if not heap:
                        u = min(vertices - visited_vertices)
                    else:
                        u = heapq.heappop(heap)[2]
            assert set(indexed_edges) == set(sorted_edges)
            return sorted_edges
        elif traversal == 'bfs' or traversal == 'dfs':
            queue_or_stack = []
            while True:
                visited_vertices.add(u)
                for v in sorted(neighbors[u]):
                    if v in visited_vertices:
                        e = (u, v) if (u, v) in indexed_edges else (v, u)
                        sorted_edges.append(e)
                new_vertices = neighbors[u] - visited_vertices - set(queue_or_stack)
                queue_or_stack.extend(sorted(new_vertices))
                if not queue_or_stack:
                    if visited_vertices == vertices:
                        break
                    else:
                        queue_or_stack.append(min(vertices - visited_vertices))
                if traversal == 'bfs':
                    u, queue_or_stack = queue_or_stack[0], queue_or_stack[1:]
                else:
                    queue_or_stack, u = queue_or_stack[:-1], queue_or_stack[-1]
                assert u not in visited_vertices
            assert set(indexed_edges) == set(sorted_edges)
            return sorted_edges
        else:
            raise ValueError('invalid `traversal`: %s' % traversal)

    @staticmethod
    def partitions(num_comp_lb=1, num_comp_ub=32767):
        """Returns a GraphSet with partitions of the graph.
        Examples: partitions with two or three connected components.
          >>> lb = 2
          >>> ub = 3
          >>> GraphSet.partitions(num_comp_lb=lb,num_comp_ub=ub)
          GraphSet([[(1, 4), (2, 3), (4, 5)], [(1, 2), (1, 4), (2, 3)], [(1, 4), (3, 6 ...

        Args:
          num_comp_lb: Optional. int. the lower bound of the number of 
            connected components. (including)
          num_comp_ub: Optional. int. the upper bound of the number of
            connected components. (including)

        Returns:
          A new GraphSet object.
        """
        graph = []
        for e in setset.universe():
            assert e[0] in GraphSet._vertices and e[1] in GraphSet._vertices
            graph.append(
              (pickle.dumps(e[0], protocol=0), pickle.dumps(e[1], protocol=0)))

        ss = _graphillion._partitions(
          graph=graph, num_comp_lb=num_comp_lb, num_comp_ub=num_comp_ub)
        return GraphSet(ss)

    @staticmethod
    def balanced_partitions(weight_list=None, ratio=0.0, lower=0, upper=4294967295 // 4, num_comps=-1):
        """Returns a GraphSet with balanced partitions of the graph.

        Examples: balanced partitions with disparity less than or equal to 2.0.
          >>> wl = {}
          >>> for v in range(1,7):
          >>>   if v % 2:
          >>>     wl[v] = 1
          >>>   else:
          >>>     wl[v] = 2
          >>> gs = GraphSet.balanced_partitions(weight_list=wl, ratio=2, num_comps=2, lower=2)
          GraphSet([[(1, 4), (2, 3), (3, 6), (4, 5)], [(1, 4), (2, 3), (4, 5), (5, 6)] ...

        Args:
          weight_list: Optional. A list of int. Vertex weights.
          ratio: Optional. a floating point number more than or equal to 1.0.
          lower: Optional. int. the lower bound of the sum of vertex weights
            in each connected component. (including)
          upper: Optional. int. the upper bound of the sum of vertex weights
            in each connected component. (including)
          num_comps: Optional. int. the number of connected components.

        Returns:
          A new GraphSet object.
        """
        graph = []
        for e in setset.universe():
            assert e[0] in GraphSet._vertices and e[1] in GraphSet._vertices
            graph.append(
                (pickle.dumps(e[0], protocol=0), pickle.dumps(e[1], protocol=0)))

        wl = None
        if weight_list is not None:
            wl = {}
            for v, r in viewitems(weight_list):
                if v not in GraphSet._vertices:
                    raise KeyError(v)
                wl[pickle.dumps(v, protocol=0)] = r

        ss = _graphillion._balanced_partitions(
            graph=graph, weight_list=wl, ratio=ratio, lower=lower, upper=upper, num_comps=num_comps)
        return GraphSet(ss)

    @staticmethod
    def _conv_arg(obj):
        if isinstance(obj, GraphSet):
            return 'graphset', obj
        elif isinstance(obj, (set, frozenset, list)):
            return 'graph', set([GraphSet._conv_edge(e) for e in obj])
        elif isinstance(obj, tuple):
            return 'edge', GraphSet._conv_edge(obj)
        elif obj in GraphSet._vertices:
            return 'vertex', [e for e in setset.universe() if obj in e]
        try:
            edges = GraphSet.converters['to_edges'](obj)
            return 'graph', set([GraphSet._conv_edge(e) for e in edges])
        except TypeError:  # if fail to convert obj into edge list
            raise KeyError(obj)

    @staticmethod
    def _conv_graph(obj):
        return GraphSet.converters['to_edges'](obj)

    @staticmethod
    def _conv_edge(edge):
        if not isinstance(edge, tuple) or len(edge) < 2:
            raise KeyError(edge)
        if len(edge) > 2:
            edge = edge[:2]
        if edge in setset._obj2int:
            return edge
        elif (edge[1], edge[0]) in setset._obj2int:
            return (edge[1], edge[0])
        raise KeyError(edge)

    @staticmethod
    def _conv_ret(obj):
        if isinstance(obj, (set, frozenset)):  # a graph
            return GraphSet.converters['to_graph'](sorted(list(obj)))
        raise TypeError(obj)

    converters = { 'to_graph': lambda edges: edges,
                   'to_edges': lambda graph: graph }

    _vertices = set()
    _weights = {}<|MERGE_RESOLUTION|>--- conflicted
+++ resolved
@@ -2029,6 +2029,27 @@
         return GraphSet.graphs(degree_constraints=dc, graphset=graphset)
 
     @staticmethod
+    def induced_graphs():
+        """Return a GraphSet with connected induced graphs.
+
+        Example: all connected induced graphs (more than a vertex)
+          >>> gs = GraphSet.induced_graphs()
+          GraphSet([[(1, 2), (1, 4), (2, 3), (2, 5), (3, 6), (4, 5), (5, 6)],
+          [(1, 2), (1, 4), (2, 3), (2, 5), (4, 5)], [(1, 2), (1, 4), (2, 5), (4, 5), (5, 6)]] ...
+
+        Returns:
+          A new GraphSet Object.
+        """
+        graph = []
+        for e in setset.universe():
+            assert e[0] in GraphSet._vertices and e[1] in GraphSet._vertices
+            graph.append(
+                (pickle.dumps(e[0], protocol=0), pickle.dumps(e[1], protocol=0)))
+
+        ss = _graphillion._induced_graphs(graph=graph)
+        return GraphSet(ss)
+
+    @staticmethod
     def show_messages(flag=True):
         """Enables/disables status messages.
 
@@ -2043,7 +2064,6 @@
         return _graphillion._show_messages(flag)
 
     @staticmethod
-<<<<<<< HEAD
     def reliability(probabilities=None, terminals=None):
         """Returns the reliability of the graph with edge `probabilities` and `terminals`.
         This method calculates the reliability of the graph with `probabilities` of each edge
@@ -2065,18 +2085,6 @@
 
         Raises:
           KeyError: If a given edge is not found in the universe.
-=======
-    def induced_graphs():
-        """Return a GraphSet with connected induced graphs.
-
-        Example: all connected induced graphs (more than a vertex)
-          >>> gs = GraphSet.induced_graphs()
-          GraphSet([[(1, 2), (1, 4), (2, 3), (2, 5), (3, 6), (4, 5), (5, 6)],
-          [(1, 2), (1, 4), (2, 3), (2, 5), (4, 5)], [(1, 2), (1, 4), (2, 5), (4, 5), (5, 6)]] ...
-
-        Returns:
-          A new GraphSet Object.
->>>>>>> 2fc9982e
         """
         graph = []
         for e in setset.universe():
@@ -2084,7 +2092,6 @@
             graph.append(
                 (pickle.dumps(e[0], protocol=0), pickle.dumps(e[1], protocol=0)))
 
-<<<<<<< HEAD
         terms = []
         if terminals is not None:
             for v in terminals:
@@ -2101,10 +2108,6 @@
         reliability = _graphillion._reliability(
             graph=graph, probabilities=ps, terminals=terms)
         return reliability
-=======
-        ss = _graphillion._induced_graphs(graph=graph)
-        return GraphSet(ss)
->>>>>>> 2fc9982e
 
     @staticmethod
     def _traverse(indexed_edges, traversal, source):
