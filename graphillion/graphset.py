# Permission is hereby granted, free of charge, to any person obtaining
# a copy of this software and associated documentation files (the
# "Software"), to deal in the Software without restriction, including
# without limitation the rights to use, copy, modify, merge, publish,
# distribute, sublicense, and/or sell copies of the Software, and to
# permit persons to whom the Software is furnished to do so, subject to
# the following conditions:
# 
# The above copyright notice and this permission notice shall be
# included in all copies or substantial portions of the Software.
# 
# THE SOFTWARE IS PROVIDED "AS IS", WITHOUT WARRANTY OF ANY KIND,
# EXPRESS OR IMPLIED, INCLUDING BUT NOT LIMITED TO THE WARRANTIES OF
# MERCHANTABILITY, FITNESS FOR A PARTICULAR PURPOSE AND
# NONINFRINGEMENT. IN NO EVENT SHALL THE AUTHORS OR COPYRIGHT HOLDERS BE
# LIABLE FOR ANY CLAIM, DAMAGES OR OTHER LIABILITY, WHETHER IN AN ACTION
# OF CONTRACT, TORT OR OTHERWISE, ARISING FROM, OUT OF OR IN CONNECTION
# WITH THE SOFTWARE OR THE USE OR OTHER DEALINGS IN THE SOFTWARE.

"""Module for a set of graphs.
"""

from functools import partial
from builtins import range, int
from future.utils import viewitems
import _graphillion
from graphillion import setset
import pickle
import heapq


class GraphSet(object):
    """Represents and manipulates a set of graphs.

    A GraphSet object stores a set of graphs.  A graph stored must be
    a subgraph of the universal graph, and is represented by a list of
    edges in the universal graph.  An edge is a tuple of two vertices,
    and a vertex can be any hashable object like a number, a text
    string, and a tuple.  Currently, GraphSet only supports undirected
    graphs without edge labels.

    The universal graph must be defined before creating GraphSet
    objects by `GraphSet.universe()` method.

    Like Python set types, GraphSet supports `graph in graphset`,
    `len(graphset)`, and `for graph in graphset`.  It also supports
    all set methods and operators,
    * isdisjoint(), issubset(), issuperset(), union(), intersection(),
      difference(), symmetric_difference(), copy(), update(),
      intersection_update(), difference_update(),
      symmetric_difference_update(), add(), remove(), discard(),
      pop(), clear(),
    * ==, !=, <=, <, >=, >, |, &, -, ^, |=, &=, -=, ^=.

    Examples:
      >>> from graphillion import GraphSet

      We assume the following graph and register the edge list as the
      universe.

      1 --- 2 --- 3
      |     |     |
      4 --- 5 --- 6

      >>> universe = [(1, 2), (1, 4), (2, 3), (2, 5), (3, 6), (4, 5), (5, 6)]
      >>> GraphSet.set_universe(universe)

      Find all paths from 1 to 6 and count them.

      >>> paths = GraphSet.paths(1, 6)
      >>> len(paths)
      4

      Give constraints in which edge 1-4 must not be passed but 2 must
      be passed, and show the paths that meet the constraints.

      >>> paths = paths.excluding((1, 4)).including(2)
      >>> for path in paths:
      ...   path
      [(1, 2), (2, 3), (3, 6)]
      [(1, 2), (2, 5), (5, 6)]
    """

    def __init__(self, graphset_or_constraints=None):
        """Initializes a GraphSet object with a set of graphs or constraints.

        Examples:
          >>> graph1 = [(1, 4)]
          >>> graph2 = [(1, 2), (2, 3)]
          >>> GraphSet([graph1, graph2])
          GraphSet([[(1, 4)], [(1, 2), (2, 3)]])
          >>> GraphSet({'include': graph1, 'exclude': graph2})
          GraphSet([[(1, 4)], [(1, 4), (2, 5)], [(1, 4), (3, 6)], ...

        Args:
          graphset_or_constraints: A set of graphs represented by a
            list of graphs (a list of edge lists):

            [[(1, 4)], [(1, 2), (2, 3)]]

            Or constraints represented by a dict of included or
            excluded edge lists (not-specified edges are not cared):

            {'include': [(1, 4)], 'exclude': [(1, 2), (2, 3)]}

            If no argument is given, it is treated as an empty list
            `[]` and an empty GraphSet is returned.  An empty dict
            `{}` means that no constraint is specified, and so a
            GraphSet including all possible graphs in the universe is
            returned (let N the number of edges in the universe, 2^N
            graphs are stored in the new object).

        Raises:
          KeyError: If given edges are not found in the universe.

        See Also:
          copy()
        """
        obj = graphset_or_constraints
        if isinstance(obj, GraphSet):
            self._ss = obj._ss.copy()
        elif isinstance(obj, setset):
            self._ss = obj.copy()
        else:
            if obj is None:
                obj = []
            elif isinstance(obj, (set, frozenset, list)):  # a list of graphs [graph+]
                l = []
                for g in obj:
                    edges = GraphSet.converters['to_edges'](g)
                    l.append(set([GraphSet._conv_edge(e) for e in edges]))
                obj = l
            elif isinstance(obj, dict):  # constraints
                d = {}
                for k, l in viewitems(obj):
                    d[k] = [GraphSet._conv_edge(e) for e in l]
                obj = d
            self._ss = setset(obj)
        methods = ['graphs', 'connected_components', 'cliques', 'trees',
                   'forests', 'cycles', 'paths']
        for method in methods:
            setattr(self, method, partial(getattr(GraphSet, method), graphset=self))

    def copy(self):
        """Returns a new GraphSet with a shallow copy of `self`.

        Examples:
          >>> gs2 = gs1.copy()
          >>> gs1 -= gs2
          >>> gs1 == gs2
          False

        Returns:
          A new GraphSet object.

        See Also:
          __init__()
        """
        return GraphSet(self)

    def __nonzero__(self):
        return bool(self._ss)

    def __repr__(self):
        return setset._repr(self._ss, (self.__class__.__name__ + '([', '])'))

    def union(self, *others):
        """Returns a new GraphSet with graphs from `self` and all others.

        The `self` is not changed.

        Examples:
          >>> graph1 = []
          >>> graph2 = [(1, 2)]
          >>> graph3 = [(1, 2), (1, 4)]
          >>> gs1 = GraphSet([graph1, graph2])
          >>> gs2 = GraphSet([graph2, graph3])
          >>> gs1 | gs2
          GraphSet([[], [(1, 2)], [(1, 2), (1, 4)]])

        Returns:
          A new GraphSet object.

        See Also:
          intersection(), difference(), symmetric_difference(),
          update()
        """
        return GraphSet(self._ss.union(*[gs._ss for gs in others]))

    def intersection(self, *others):
        """Returns a new GraphSet with graphs common to `self` and all others.

        The `self` is not changed.

        Examples:
          >>> graph1 = []
          >>> graph2 = [(1, 2)]
          >>> graph3 = [(1, 2), (1, 4)]
          >>> gs1 = GraphSet([graph1, graph2])
          >>> gs2 = GraphSet([graph2, graph3])
          >>> gs1 & gs2
          GraphSet([[(1, 2)]])

        Returns:
          A new GraphSet object.

        See Also:
          union(), difference(), symmetric_difference(),
          intersection_update()
        """
        return GraphSet(self._ss.intersection(*[gs._ss for gs in others]))

    def difference(self, *others):
        """Returns a new GraphSet with graphs in `self` that are not in the others.

        The `self` is not changed.

        Examples:
          >>> graph1 = []
          >>> graph2 = [(1, 2)]
          >>> graph3 = [(1, 2), (1, 4)]
          >>> gs1 = GraphSet([graph1, graph2])
          >>> gs2 = GraphSet([graph2, graph3])
          >>> gs1 - gs2
          GraphSet([])

        Returns:
          A new GraphSet object.

        See Also:
          union(), intersection(), symmetric_difference(),
          difference_update()
        """
        return GraphSet(self._ss.difference(*[gs._ss for gs in others]))

    def symmetric_difference(self, *others):
        """Returns a new GraphSet with graphs in either `self` or `other` but not both.

        The `self` is not changed.

        Examples:
          >>> graph1 = []
          >>> graph2 = [(1, 2)]
          >>> graph3 = [(1, 2), (1, 4)]
          >>> gs1 = GraphSet([graph1, graph2])
          >>> gs2 = GraphSet([graph2, graph3])
          >>> gs1 ^ gs2
          GraphSet([[], [(1, 2), (1, 4)]])

        Returns:
          A new GraphSet object.

        See Also:
          union(), intersection(), difference(), 
          symmetric_difference_update()
        """
        return GraphSet(self._ss.symmetric_difference(*[gs._ss for gs in others]))

    def quotient(self, other):
        """Returns a new GraphSet of quotient.

        The quotient is defined by,
          gs1 / gs2 = {a | a \\cup b \\in gs1 and a \\cap b = \\empty, \\forall b \\in gs2}.
        D. Knuth, Exercise 204, The art of computer programming,
        Sect.7.1.4.

        The `self` is not changed.

        Examples:
          >>> graph1 = [(1, 2), (1, 4)]
          >>> graph2 = [(2, 3), (2, 5)]
          >>> graph3 = [(1, 4)]
          >>> gs = GraphSet([graph1, graph2])
          >>> gs / GraphSet([graph3])
          GraphSet([[(1, 2)]])

        Returns:
          A new GraphSet object.

        See Also:
          remainder(), quotient_update()
        """
        return GraphSet(self._ss.quotient(other._ss))

    def remainder(self, other):
        """Returns a new GraphSet of remainder.

        The remainder is defined by,
          gs1 % gs2 = gs1 - (gs1 \\sqcup (gs1 / gs2)).
        D. Knuth, Exercise 204, The art of computer programming,
        Sect.7.1.4.

        The `self` is not changed.

        Examples:
          >>> graph1 = [(1, 2), (1, 4)]
          >>> graph2 = [(2, 3), (2, 5)]
          >>> graph3 = [(1, 4)]
          >>> gs = GraphSet([graph1, graph2])
          >>> gs % GraphSet([graph3])
          GraphSet([[(2, 3), (2, 5)]])

        Returns:
          A new GraphSet object.

        See Also:
          quotient(), remainder_update()
        """
        return GraphSet(self._ss.remainder(other._ss))

    def update(self, *others):
        """Updates `self`, adding graphs from all others.

        Examples:
          >>> graph1 = []
          >>> graph2 = [(1, 2)]
          >>> graph3 = [(1, 2), (1, 4)]
          >>> gs1 = GraphSet([graph1, graph2])
          >>> gs2 = GraphSet([graph2, graph3])
          >>> gs1 |= gs2
          >>> gs1
          GraphSet([[], [(1, 2)], [(1, 2), (1, 4)]])

        Returns:
          A new GraphSet object.

        See Also:
          union()
        """
        self._ss.update(*[gs._ss for gs in others])
        return self

    def intersection_update(self, *others):
        """Updates `self`, keeping only graphs found in it and all others.

        Examples:
          >>> graph1 = []
          >>> graph2 = [(1, 2)]
          >>> graph3 = [(1, 2), (1, 4)]
          >>> gs1 = GraphSet([graph1, graph2])
          >>> gs2 = GraphSet([graph2, graph3])
          >>> gs1 &= gs2
          >>> gs1
          GraphSet([[(1, 2)]])

        Returns:
          A new GraphSet object.

        See Also:
          intersection()
        """
        self._ss.intersection_update(*[gs._ss for gs in others])
        return self

    def difference_update(self, *others):
        """Update `self`, removing graphs found in others.

        Examples:
          >>> graph1 = []
          >>> graph2 = [(1, 2)]
          >>> graph3 = [(1, 2), (1, 4)]
          >>> gs1 = GraphSet([graph1, graph2])
          >>> gs2 = GraphSet([graph2, graph3])
          >>> gs1 -= gs2
          >>> gs1
          GraphSet([[]])

        Returns:
          A new GraphSet object.

        See Also:
          difference()
        """
        self._ss.difference_update(*[gs._ss for gs in others])
        return self

    def symmetric_difference_update(self, *others):
        """Update `self`, keeping only graphs in either GraphSet, but not in both.

        Examples:
          >>> graph1 = []
          >>> graph2 = [(1, 2)]
          >>> graph3 = [(1, 2), (1, 4)]
          >>> gs1 = GraphSet([graph1, graph2])
          >>> gs2 = GraphSet([graph2, graph3])
          >>> gs1 ^= gs2
          >>> gs1
          GraphSet([[], [(1, 2), (1, 4)]])

        Returns:
          A new GraphSet object.

        See Also:
          symmetric_difference()
        """
        self._ss.symmetric_difference_update(*[gs._ss for gs in others])
        return self

    def quotient_update(self, other):
        """Updates `self` by the quotient.

        Examples:
          >>> graph1 = [(1, 2), (1, 4)]
          >>> graph2 = [(2, 3), (2, 5)]
          >>> graph3 = [(1, 4)]
          >>> gs = GraphSet([graph1, graph2])
          >>> gs /= GraphSet([graph3])
          >>> gs
          GraphSet([[(1, 2)]])

        Returns:
          A new GraphSet object.

        See Also:
          quotient()
        """
        self._ss.quotient_update(other._ss)
        return self

    def remainder_update(self, other):
        """Updates `self` by the remainder.

        Examples:
          >>> graph1 = [(1, 2), (1, 4)]
          >>> graph2 = [(2, 3), (2, 5)]
          >>> graph3 = [(1, 4)]
          >>> gs = GraphSet([graph1, graph2])
          >>> gs %= GraphSet([graph3])
          >>> gs
          GraphSet([[(2, 3), (2, 5)]])

        Returns:
          A new GraphSet object.

        See Also:
          remainder()
        """
        self._ss.remainder_update(other._ss)
        return self

    def __invert__(self):
        """Returns a new GraphSet with graphs not stored in `self`.

        Examples:
          >>> GraphSet.set_universe([(1, 2), (1, 4)])
          >>> graph = [(1, 2)]
          >>> gs = GraphSet([graph])
          >>> ~gs
          GraphSet([[], [(1, 4)], [(1, 2), (1, 4)]])

        Returns:
          A new GraphSet object.
        """
        return GraphSet(~self._ss)

    __or__ = union
    __and__ = intersection
    __sub__ = difference
    __xor__ = symmetric_difference
    __div__ = quotient
    __truediv__ = quotient
    __floordiv__ = quotient
    __mod__ = remainder

    __ior__ = update
    __iand__ = intersection_update
    __isub__ = difference_update
    __ixor__ = symmetric_difference_update
    __idiv__ = quotient_update
    __itruediv__ = quotient_update
    __ifloordiv__ = quotient_update
    __imod__ = remainder_update

    def isdisjoint(self, other):
        """Returns True if `self` has no graphs in common with `other`.

        Examples:
          >>> gs1 = GraphSet([graph1, graph2])
          >>> gs2 = GraphSet([graph3, graph4, graph5])
          >>> gs1.disjoint(gs2)
          True

        Returns:
          True or False.

        See Also:
          issubset(), issuperset()
        """
        return self._ss.isdisjoint(other._ss)

    def issubset(self, other):
        """Tests if every graph in `self` is in `other`.

        Examples:
          >>> gs1 = GraphSet([graph1, graph3])
          >>> gs2 = GraphSet([graph1, graph2, graph3])
          >>> gs1 <= gs2
          True

        Returns:
          True or False.

        See Also:
          issuperset(), isdisjoint()
        """
        return self._ss.issubset(other._ss)

    def issuperset(self, other):
        """Tests if every graph in `other` is in `self`.

        Examples:
          >>> gs1 = GraphSet([graph1, graph2, graph3])
          >>> gs2 = GraphSet([graph1, graph3])
          >>> gs1 >= gs2
          True

        Returns:
          True or False.

        See Also:
          issubset(), isdisjoint()
        """
        return self._ss.issuperset(other._ss)

    __le__ = issubset
    __ge__ = issuperset

    def __lt__(self, other):
        """Tests if `self` is a true subset of `other`.

        This method returns False when `self` == `other`, unlike
        issubset.

        Examples:
          >>> gs < gs
          False

        Returns:
          True or False.

        See Also:
          issubset(), issuperset(), isdisjoint()
        """
        return self._ss < other._ss

    def __gt__(self, other):
        """Test if `self` is a true superset of `other`.

        This method returns False when `self` == `other`, unlike
        issuperset.

        Examples:
          >>> gs > gs
          False

        Returns:
          True or False.

        See Also:
          issubset(), issuperset(), isdisjoint()
        """
        return self._ss > other._ss

    def __eq__(self, other):
        return self._ss == other._ss

    def __ne__(self, other):
        return self._ss != other._ss

    def __len__(self):
        """Returns the number of graphs in `self`.

        Use gs.len() if OverflowError raised.

        Examples:
          >>> gs = GraphSet([graph1, graph2])
          >>> len(gs)
          2

        Returns:
          The number of graphs.

        Raises:
          OverflowError

        See Also:
          len()
        """
        return len(self._ss)

    def len(self, size=None):
        """Returns the number of graphs, or a new GraphSet with `size` edges.

        If no argument is given, this method returns the number of
        graphs in `self`.  Otherwise, this method returns a new
        GraphSet with graphs that have `size` edges; this usage of
        `len(size)` is obsoleted, and use `graph_size(size)` instead.

        This method never raises OverflowError unlike built-in len(gs).

        Examples:
          >>> gs = GraphSet([graph1, graph2])
          >>> gs.len()
          2L

        Examples:
          >>> graph1 = [(1, 2)]
          >>> graph2 = [(1, 2), (1, 4)]
          >>> graph3 = [(1, 2), (1, 4), (2, 3)]
          >>> gs = GraphSet([graph1, graph2, graph3])
          >>> gs.len(2)
          GraphSet([[(1, 2), (1, 4)]])

        Args:
          size: Optional.  The number of edges in a graph.

        Returns:
          The number of graphs, or a new GraphSet object.

        See Also:
          __len__(), smaller(), larger(), graph_size()

        """
        if size is None:
            return self._ss.len()
        else:
            return self.graph_size(size)

    def __iter__(self):
        """Iterates over graphs.

        This is the fastest iterator among Graphset iterators, such as
        rand_iter() and max_iter().

        Examples:
          >>> graph1 = [(1, 2)]
          >>> graph2 = [(1, 2), (1, 4)]
          >>> gs = GraphSet([graph1, graph2])
          >>> for g in gs:
          ...   g
          [(1, 2), (1, 4)]
          [(1, 2)]

        Returns:
          A generator.

        Yields:
          A graph.

        See Also:
          rand_iter(), max_iter(), min_iter()
        """
        for g in self._ss.__iter__():
            try:
                yield GraphSet._conv_ret(g)
            except StopIteration:
                return

    def rand_iter(self):
        """Iterates over graphs uniformly randomly.

        This method relies on its own random number generator, doesn't
        rely on Python random module.

        Examples:
          >>> graph1 = [(1, 2)]
          >>> graph2 = [(1, 2), (1, 4)]
          >>> gs = GraphSet([graph1, graph2])
          >>> for g in gs.rand_iter():
          ...   g
          [(1, 2)]
          [(1, 2), (1, 4)]

        Returns:
          A generator.

        Yields:
          A graph.

        See Also:
          __iter__(), max_iter(), min_iter()
        """
        for g in self._ss.rand_iter():
            try:
                yield GraphSet._conv_ret(g)
            except StopIteration:
                return

    def min_iter(self, weights=None):
        """Iterates over graphs in the ascending order of weights.

        Returns a generator that iterates over graphs in `self`
        GraphSet.  The graphs are selected in the ascending order of
        edge weights, which are specified by the argument `weights` or
        those set as the universe (1.0 for unspecified edges).  The
        `weights` does not overwrite the weights of the universe.

        Examples:
          >>> graph1 = [(1, 2), (1, 4)]
          >>> graph2 = [(2, 3)]
          >>> gs = GraphSet([graph1, graph2])
          >>> weights = {(1, 2): 2.0, (1, 4): -3.0}  # (2, 3): 1.0
          >>> for g in gs.min_iter(weights):
          ...   g
          [(1, 2), (1, 4)]
          [(2, 3)]

        Args:
          weights: Optional.  A dictionary of edges to the weight
            values.

        Returns:
          A generator.

        Yields:
          A graph.

        See Also:
          __iter__(), rand_iter(), max_iter()

        """
        if weights is None:
            weights = GraphSet._weights
        for g in self._ss.min_iter(weights):
            try:
                yield GraphSet._conv_ret(g)
            except StopIteration:
                return

    def max_iter(self, weights=None):
        """Iterates over graphs in the descending order of weights.

        Returns a generator that iterates over graphs in `self`
        GraphSet.  The graphs are selected in the descending order of
        edge weights, which are specified by the argument `weights` or
        those set as the universe (1.0 for unspecified edges).  The
        `weights` does not overwrite the weights of the universe.

        Examples:
          >>> graph1 = [(1, 2), (1, 4)]
          >>> graph2 = [(2, 3)]
          >>> gs = GraphSet([graph1, graph2])
          >>> weights = {(1, 2): 2.0, (1, 4): -3.0}  # (2, 3): 1.0
          >>> for g in gs.max_iter(weights):
          ...   g
          [(2, 3)]
          [(1, 2), (1, 4)]

        Args:
          weights: Optional.  A dictionary of edges to the weight
            values.

        Returns:
          A generator.

        Yields:
          A graph.

        See Also:
          __iter__(), rand_iter(), min_iter()
        """
        if weights is None:
            weights = GraphSet._weights
        for g in self._ss.max_iter(weights):
            try:
                yield GraphSet._conv_ret(g)
            except StopIteration:
                return

    def __contains__(self, obj):
        """Returns True if `obj` is in the `self`, False otherwise.

        Use the expression `obj in gs`.

        Examples:
          >>> graph1 = [(1, 2), (1, 4)]
          >>> graph2 = [(2, 3)]
          >>> gs = GraphSet([graph1, graph2])
          >>> graph1 in gs
          True

        Args:
          obj: A graph (an edge list), an edge, or a vertex in the
            universe.

        Returns:
          True or False.

        Raises:
          KeyError: If the given object is not found in the universe.
        """
        type, obj = GraphSet._conv_arg(obj)
        if type == 'graph' or type == 'edge':
            return obj in self._ss
        elif type == 'vertex':
            return len([e for e in obj if e in self._ss]) > 0
        raise TypeError(obj)

    def add(self, graph_or_edge):
        """Adds a given graph or edge to `self`.

        If a graph is given, the graph is just added to `self`
        GraphSet.  If an edge is given, the edge is grafted to all the
        graphs in `self`.  The `self` will be changed.

        Examples:
          >>> graph1 = [(1, 2), (1, 4)]
          >>> graph2 = [(2, 3)]
          >>> gs = GraphSet([graph1, graph2])
          >>> edge = (1, 2)
          >>> gs.add(edge)
          >>> gs
          GraphSet([[(1, 2), (1, 4)], [(1, 2), (2, 3)]])

        Args:
          graph_or_edge: A graph (an edge list) or an edge in the
            universe.

        Returns:
          None.

        Raises:
          KeyError: If a given edge or vertex is not found in the
            universe.

        See Also:
          remove(), discard()
        """
        type, obj = GraphSet._conv_arg(graph_or_edge)
        if type == 'graph' or type == 'edge':
            self._ss.add(obj)
        else:
            raise TypeError(graph_or_edge)

    def remove(self, obj):
        """Removes a given graph, edge, or vertex from `self`.

        If a graph is given, the graph is just removed from `self`
        GraphSet.  If an edge is given, the edge is removed from all
        the graphs in `self`.  The `self` will be changed.

        Examples:
          >>> graph1 = [(1, 2), (1, 4)]
          >>> graph2 = [(2, 3)]
          >>> gs = GraphSet([graph1, graph2])
          >>> edge = (1, 2)
          >>> gs.remove(edge)
          >>> gs
          GraphSet([[(1, 4)], [(2, 3)]])

        Args:
          obj: A graph (an edge list), an edge, or a vertex in the
            universe.

        Returns:
          None.

        Raises:
          KeyError: If a given edge or vertex is not found in the
            universe, or if the given graph is not stored in `self`.

        See Also:
          add(), discard(), pop()
        """
        type, obj = GraphSet._conv_arg(obj)
        if type == 'graph' or type == 'edge':
            self._ss.remove(obj)
        elif type == 'vertex':
            for edge in obj:
                self.remove(edge)
        else:
            raise TypeError(obj)
        return None

    def discard(self, obj):
        """Removes a given graph, edge, or vertex from `self`.

        If a graph is given, the graph is just removed from `self`
        GraphSet.  If an edge is given, the edge is removed from all
        the graphs in `self`.  The `self` will be changed.

        Examples:
          >>> graph1 = [(1, 2), (1, 4)]
          >>> graph2 = [(2, 3)]
          >>> gs = GraphSet([graph1, graph2])
          >>> edge = (1, 2)
          >>> gs.discard(edge)
          >>> gs
          GraphSet([[(1, 4)], [(2, 3)]])

        Args:
          obj: A graph (an edge list), an edge, or a vertex in the
            universe.

        Returns:
          None.

        Raises:
          KeyError: If a given edge or vertex is not found in the
            universe.

        See Also:
          add(), remove(), pop()
        """
        type, obj = GraphSet._conv_arg(obj)
        if type == 'graph' or type == 'edge':
            self._ss.discard(obj)
        elif type == 'vertex':
            for edge in obj:
                self.discard(edge)
        else:
            raise TypeError(obj)
        return None

    def pop(self):
        """Removes and returns an arbitrary graph from `self`.

        The `self` will be changed.

        Examples:
          >>> graph1 = [(1, 2), (1, 4)]
          >>> graph2 = [(2, 3)]
          >>> gs = GraphSet([graph1, graph2])
          >>> gs.pop()
          [(1, 2), (1, 4)]
          >>> gs
          GraphSet([[(2, 3)]])

        Returns:
          A graph.

        Raises:
          KeyError: If `self` is empty.

        See Also:
          remove(), discard(), choice()
        """
        return GraphSet._conv_ret(self._ss.pop())

    def clear(self):
        """Removes all graphs from `self`.

        Examples:
          >>> graph1 = [(1, 2), (1, 4)]
          >>> graph2 = [(2, 3)]
          >>> gs = GraphSet([graph1, graph2])
          >>> gs.clear()
          >>> gs
          GraphSet([])
        """
        return self._ss.clear()

    def flip(self, edge):
        """Flips the state of a given edge over all graphs in `self`.

        If a graph in `self` includes the given edge, the edge is
        removed from the graph.  If a graph in `self` does not include
        the given edge, the edge is added to the graph.

        The `self` will be changed.

        Examples:
          >>> graph1 = [(1, 2), (1, 4)]
          >>> graph2 = [(2, 3)]
          >>> gs = GraphSet([graph1, graph2])
          >>> edge = (1, 2)
          >>> gs.flip(edge)
          >>> gs
          GraphSet([[(1, 4)], [(1, 2), (2, 3)]])

        Args:
          edge: An edge in the universe.

        Returns:
          A new GraphSet object.

        Raises:
          KeyError: If a given edge is not found in the universe.
        """
        type, obj = GraphSet._conv_arg(edge)
        if type == 'edge':
            self._ss.flip(edge)
        else:
            raise TypeError(edge)

    def minimal(self):
        """Returns a new GraphSet of minimal graphs.

        The minimal sets are defined by,
          gs.minimal() = {a \\in gs | b \\in gs and a \\subseteq -> a = b}.
        D. Knuth, Exercise 236, The art of computer programming,
        Sect.7.1.4.

        The `self` is not changed.

        Examples:
          >>> graph1 = [(1, 2)]
          >>> graph2 = [(1, 2), (1, 4)]
          >>> graph3 = [(1, 4), (2, 3)]
          >>> gs = GraphSet([graph1, graph2, graph3])
          >>> gs.minimal()
          GraphSet([[(1, 2)], [(1, 4), (2, 3)]])

        Returns:
          A new GraphSet object.

        See Also:
          maximal(), blocking()
        """
        return GraphSet(self._ss.minimal())

    def maximal(self):
        """Returns a new GraphSet of maximal graphs.

        The maximal sets are defined by,
          gs.maximal() = {a \\in gs | b \\in gs and a \\superseteq -> a = b}.
        D. Knuth, Exercise 236, The art of computer programming,
        Sect.7.1.4.

        The `self` is not changed.

        Examples:
          >>> graph1 = [(1, 2)]
          >>> graph2 = [(1, 2), (1, 4)]
          >>> graph3 = [(1, 4), (2, 3)]
          >>> gs = GraphSet([graph1, graph2, graph3])
          >>> gs.maximal()
          GraphSet([[(1, 2), (1, 4)], [(1, 4), (2, 3)]])

        Returns:
          A new GraphSet object.

        See Also:
          minimal()
        """
        return GraphSet(self._ss.maximal())

    def blocking(self):
        """Returns a new GraphSet of all blocking (hitting) sets.

        A blocking set is often called a hitting set; all graphs in
        `self` contain at least one edge in the set.  This implies
        that all the graphs are destroyed by removing edges in the
        set.

        The blocking sets are defined by,
          gs.blocking() = {a | b \\in gs -> a \\cap b \\neq \\empty}.
        T. Toda, Hypergraph Dualization Algorithm Based on Binary
        Decision Diagrams.

        The `self` is not changed.

        Examples:
          >>> graph1 = [(1, 2), (1, 4)]
          >>> graph2 = [(1, 4), (2, 3)]
          >>> gs = GraphSet([graph1, graph2])
          >>> gs.blocking().minimal()
          GraphSet([[(1, 4)], [(1, 2), (2, 3)]])

        Returns:
          A new GraphSet object.

        See Also:
          minimal()
        """
        return GraphSet(self._ss.hitting())

    hitting = blocking

    def smaller(self, size):
        """Returns a new GraphSet with graphs that have less than `size` edges.

        The `self` is not changed.

        Examples:
          >>> graph1 = [(1, 2)]
          >>> graph2 = [(1, 2), (1, 4)]
          >>> graph3 = [(1, 2), (1, 4), (2, 3)]
          >>> gs = GraphSet([graph1, graph2, graph3])
          >>> gs.smaller(2)
          GraphSet([[(1, 2)]])

        Args:
          size: The number of edges in a graph.

        Returns:
          A new GraphSet object.

        See Also:
          larger(), graph_size()
        """
        return GraphSet(self._ss.smaller(size))

    def larger(self, size):
        """Returns a new GraphSet with graphs that have more than `size` edges.

        The `self` is not changed.

        Examples:
          >>> graph1 = [(1, 2)]
          >>> graph2 = [(1, 2), (1, 4)]
          >>> graph3 = [(1, 2), (1, 4), (2, 3)]
          >>> gs = GraphSet([graph1, graph2, graph3])
          >>> gs.larger(2)
          GraphSet([[(1, 2), (1, 4), (2, 3)]])

        Args:
          size: The number of edges in a graph.

        Returns:
          A new GraphSet object.

        See Also:
          smaller(), graph_size()
        """
        return GraphSet(self._ss.larger(size))

    def graph_size(self, size):
        """Returns a new GraphSet with `size` edges.

        This method returns a new GraphSet with graphs that have
        `size` edges.

        Examples:
          >>> graph1 = [(1, 2)]
          >>> graph2 = [(1, 2), (1, 4)]
          >>> graph3 = [(1, 2), (1, 4), (2, 3)]
          >>> gs = GraphSet([graph1, graph2, graph3])
          >>> gs.graph_size(2)
          GraphSet([[(1, 2), (1, 4)]])

        Args:
          size: The number of edges in a graph.

        Returns:
          A new GraphSet object.

        See Also:
          smaller(), larger()

        """
        return GraphSet(self._ss.set_size(size))

    def complement(self):
        """Returns a new GraphSet with complement graphs of `self`.

        The `self` is not changed.

        Examples:
          >>> GraphSet.set_universe([(1, 2), (1, 4)])
          >>> graph1 = [(1, 2)]
          >>> graph2 = [(1, 2), (1, 4)]
          >>> gs = GraphSet([graph1, graph2])
          >>> gs.complement()
          GraphSet([[], [(1, 4)]])

        Returns:
          A new GraphSet object.
        """
        ss = self._ss.copy()
        ss.flip()
        return GraphSet(ss)

    def join(self, other):
        """Returns a new GraphSet of join between `self` and `other`.

        The join operation is defined by,
          gs1 \\sqcup gs2 = {a \\cup b | a \\in gs1 and b \\in gs2}.
        D. Knuth, Exercise 203, The art of computer programming,
        Sect.7.1.4.

        The `self` is not changed.

        Examples:
          >>> graph1 = [(1, 2)]
          >>> graph2 = [(1, 2), (1, 4)]
          >>> graph3 = [(2, 3)]
          >>> gs1 = GraphSet([graph1, graph2])
          >>> gs2 = GraphSet([graph3])
          >>> gs1.join(gs2)
          GraphSet([[(1, 2), (2, 3)], [(1, 2), (1, 4), (2, 3)]])

        Returns:
          A new GraphSet object.

        See Also:
          meet()
        """
        return GraphSet(self._ss.join(other._ss))

    def meet(self, other):
        """Returns a new GraphSet of meet between `self` and `other`.

        The meet operation is defined by,
          gs1 \\sqcap gs2 = {a \\cap b | a \\in gs1 and b \\in gs2}.
        D. Knuth, Exercise 203, The art of computer programming,
        Sect.7.1.4.

        The `self` is not changed.

        Examples:
          >>> graph1 = [(1, 2), (1, 4)]
          >>> graph2 = [(1, 2), (2, 3)]
          >>> graph3 = [(1, 4), (2, 3)]
          >>> gs1 = GraphSet([graph1, graph2])
          >>> gs2 = GraphSet([graph3])
          >>> gs1.meet(gs2)
          GraphSet([[(1, 4)], [(2, 3)]])

        Returns:
          A new GraphSet object.

        See Also:
          join()
        """
        return GraphSet(self._ss.meet(other._ss))

    def subgraphs(self, other):
        """Returns a new GraphSet with subgraphs of a graph in `other`.

        The `self` is not changed.

        Examples:
          >>> graph1 = [(1, 2)]
          >>> graph2 = [(1, 2), (1, 4)]
          >>> graph3 = graph1 + [(2, 3)]
          >>> graph4 = [(1, 4), (2, 3)]
          >>> gs1 = GraphSet([graph1, graph2])
          >>> gs2 = GraphSet([graph3, graph4])
          >>> gs1.subgraphs(gs2)
          GraphSet([[(1, 2)]])

        Returns:
          A new GraphSet object.

        See Also:
          supersets(), non_subsets()
        """
        return GraphSet(self._ss.subsets(other._ss))

    def supergraphs(self, other):
        """Returns a new GraphSet with supergraphs of a graph in `other`.

        The `self` is not changed.

        Examples:
          >>> graph1 = [(1, 2), (2, 3)]
          >>> graph2 = [(1, 4), (2, 3)]
          >>> graph3 = [(1, 2)]          # graph1 - (2, 3)
          >>> graph4 = [(1, 2), (1, 4)]
          >>> gs1 = GraphSet([graph1, graph2])
          >>> gs2 = GraphSet([graph3, graph4])
          >>> gs1.supergraphs(gs2)
          GraphSet([[(1, 2), (2, 3)]])

        Returns:
          A new GraphSet object.

        See Also:
          subsets(), non_supersets()
        """
        return GraphSet(self._ss.supersets(other._ss))

    def non_subgraphs(self, other):
        """Returns a new GraphSet with graphs that aren't subgraphs of any graph in `other`.

        The `self` is not changed.

        The non_subsets are defined by,
          gs1.non_subsets(gs2) = {a \\in gs1 | b \\in gs2 -> a \\not\\subseteq b}.
        D. Knuth, Exercise 236, The art of computer programming,
        Sect.7.1.4.

        Examples:
          >>> graph1 = [(1, 2)]
          >>> graph2 = [(1, 2), (1, 4)]
          >>> graph3 = [(1, 2), (2, 3)]
          >>> graph4 = [(1, 4), (2, 3)]
          >>> gs1 = GraphSet([graph1, graph2])
          >>> gs2 = GraphSet([graph3, graph4])
          >>> gs1.non_subgraphs(gs2)
          GraphSet([[(1, 2), (1, 4)]])

        Returns:
          A new GraphSet object.

        See Also:
          non_supersets(), subsets()
        """
        return GraphSet(self._ss.non_subsets(other._ss))

    def non_supergraphs(self, other):
        """Returns a new GraphSet with graphs that aren't supergraphs of any graph in `other`.

        The `self` is not changed.

        The non_supersets are defined by,
          gs1.non_supersets(gs2) = {a \\in gs1 | b \\in gs2 -> a \\not\\superseteq b}.
        D. Knuth, Exercise 236, The art of computer programming,
        Sect.7.1.4.

        Examples:
          >>> graph1 = [(1, 2), (2, 3)]
          >>> graph2 = [(1, 4), (2, 3)]
          >>> graph3 = [(1, 2)]
          >>> graph4 = [(1, 2), (1, 4)]
          >>> gs1 = GraphSet([graph1, graph2])
          >>> gs2 = GraphSet([graph3, graph4])
          >>> gs1.non_supergraphs(gs2)
          GraphSet([[(1, 4), (2, 3)]])

        Returns:
          A new GraphSet object.

        See Also:
          non_subsets(), supersets()
        """
        return GraphSet(self._ss.non_supersets(other._ss))

    def including(self, obj):
        """Returns a new GraphSet that includes supergraphs of `obj`.

        Returns a new set of graphs that include `obj`, which can be a
        GraphSet, a graph, an edge, or a vertex.  If `obj` is a
        GraphSet, a graph returned includes *one of* graphs in the
        given GraphSet.

        The graphs stored in the new GraphSet are selected from `self`
        GraphSet.  The `self` is not changed.

        Examples:
          >>> graph1 = [(1, 2), (1, 4)]
          >>> graph2 = [(2, 3)]
          >>> gs = GraphSet([graph1, graph2])
          >>> vertex = 4
          >>> gs.including(vertex)
          GraphSet([[(1, 2), (1, 4)]])

        Args:
          obj: A GraphSet, a graph (an edge list), an edge, or a
            vertex.

        Returns:
          A new GraphSet object.

        Raises:
          KeyError: If a given edge or a vertex is not found in the
            universe.

        See Also:
          excluding()
        """
        type, obj = GraphSet._conv_arg(obj)
        if type == 'graphset':
            return GraphSet(self._ss.supersets(obj._ss))
        elif type == 'graph':
            return self.including(GraphSet([obj]))
        elif type == 'edge':
            return GraphSet(self._ss.supersets(obj))
        else:
            return self.including(GraphSet([set([e]) for e in obj]))

    def excluding(self, obj):
        """Returns a new GraphSet that doesn't include `obj`.

        Returns a new set of graphs that don't include `obj`, which
        can be a GraphSet, a graph, an edge, or a vertex.  If `obj` is
        a GraphSet, a graph returned doesn't include *any of* graphs
        in the given GraphSet.

        The graphs stored in the new GraphSet are selected from `self`
        GraphSet.  The `self` is not changed.

        Examples:
          >>> graph1 = [(1, 2), (1, 4)]
          >>> graph2 = [(2, 3)]
          >>> gs = GraphSet([graph1, graph2])
          >>> vertex = 4
          >>> gs.excluding(vertex)
          GraphSet([[(2, 3)]])

        Args:
          obj: A GraphSet, a graph (an edge list), an edge, or a
            vertex.

        Returns:
          A new GraphSet object.

        Raises:
          KeyError: If a given edge or vertex is not found in the
            universe.

        See Also:
          including()
        """
        type, obj = GraphSet._conv_arg(obj)
        if type == 'graphset':
#            return GraphSet(self._ss.non_supersets(obj._ss))  # correct but slow
            return self - self.including(obj)
        elif type == 'graph':
            return self.excluding(GraphSet([obj]))
        elif type == 'edge':
            return GraphSet(self._ss.non_supersets(obj))
        else:
            return self.excluding(GraphSet([set([e]) for e in obj]))

    def included(self, obj):
        """Returns a new GraphSet with subgraphs of a graph in `obj`.

        The `self` is not changed.

        Examples:
          >>> graph1 = [(1, 2)]
          >>> graph2 = [(1, 2), (1, 4)]
          >>> graph3 = graph1 + [(2, 3)]
          >>> graph4 = [(1, 4), (2, 3)]
          >>> gs1 = GraphSet([graph1, graph2])
          >>> gs2 = GraphSet([graph3, graph4])
          >>> gs1.included(gs2)
          GraphSet([[(1, 2)]])

        Args:
          obj: A GraphSet or a graph (an edge list).

        Returns:
          A new GraphSet object.

        See Also:
          including()
        """
        type, obj = GraphSet._conv_arg(obj)
        if type == 'graphset':
            return GraphSet(self._ss.subsets(obj._ss))
        elif type == 'graph':
            return self.included(GraphSet([obj]))
        else:
            raise TypeError(obj)

    def choice(self):
        """Returns an arbitrary graph from `self`.

        The `self` is not changed.

        Examples:
          >>> graph1 = [(1, 2), (1, 4)]
          >>> graph2 = [(2, 3)]
          >>> gs = GraphSet([graph1, graph2])
          >>> gs.choice()
          [(1, 2), (1, 4)]

        Returns:
          A graph.

        Raises:
          KeyError: If `self` is empty.

        See Also:
          pop()
        """
        return GraphSet._conv_ret(self._ss.choice())

    def probability(self, probabilities):
        """Returns the probability of `self` with edge `probabilities`.

        This method calculates the probability of occurrence of any
        graph in `self` given `probabilities` of each edge.

        Examples:
          >>> graph1 = [(1, 2), (1, 4)]
          >>> graph2 = [(2, 3)]
          >>> gs = GraphSet([graph1, graph2])
          >>> probabilities = {(1, 2): .9, (1, 4): .8, (2, 3): .7}
          >>> gs.probability(probabilities)
          0.23

        Args:
          probabilities: A dictionary of probabilities of each edge.

        Returns:
          Probability.

        Raises:
          KeyError: If a given edge is not found in the universe.
        """
        return self._ss.probability(probabilities)

    def dump(self, fp):
        """Serialize `self` to a file `fp`.

        This method does not serialize the universe, which should be
        saved separately by pickle.

        Examples:
          >>> import pickle
          >>> fp = open('/path/to/graphset', 'wb')
          >>> gs.dump(fp)
          >>> fp = open('/path/to/universe' 'wb')
          >>> pickle.dump(GraphSet.universe(), fp)

        Args:
          fp: A write-supporting file-like object.

        See Also:
          dumps(), load()
        """
        return self._ss.dump(fp)

    def dumps(self):
        """Returns a serialized `self`.

        This method does not serialize the universe, which should be
        saved separately by pickle.

        Examples:
          >>> import pickle
          >>> graphset_str = gs.dumps()
          >>> universe_str = pickle.dumps(GraphSet.universe())

        See Also:
          dump(), loads()
        """
        return self._ss.dumps()

    @staticmethod
    def load(fp):
        """Deserialize a file `fp` to `self`.

        This method does not deserialize the universe, which should be
        loaded separately by pickle.

        Args:
          fp: A read-supporting file-like object.

        Examples:
          >>> import pickle
          >>> fp = open('/path/to/universe')
          >>> GraphSet.set_universe(pickle.load(fp), traversal='as-is')
          >>> fp = open('/path/to/graphset')
          >>> gs = GraphSet.load(fp)

        See Also:
          loads(), dump()
        """
        return GraphSet(setset.load(fp))

    @staticmethod
    def loads(s):
        """Deserialize `s` to `self`.

        This method does not deserialize the universe, which should be
        loaded separately by pickle.

        Args:
          s: A string instance.

        Examples:
          >>> import pickle
          >>> GraphSet.set_universe(pickle.loads(universe_str), traversal='as-is')
          >>> gs = GraphSet.load(graphset_str)

        See Also:
          load(), dumps()
        """
        return GraphSet(setset.loads(s))

    @staticmethod
    def set_universe(universe, traversal='greedy', source=None):
        """Registers the new universe.

        Examples:
          >>> GraphSet.set_universe([(1, 2, 2.0), (1, 4, -3.0), (2, 3)])

        Args:
          universe: A list of edges that represents the new universe.
            An edge may come along with an edge weight, which can be
            positive as well as negative (or 1.0 if not specified).

          traversal: Optional.  This argument specifies the order of
            edges to be processed in the internal graphset operations.
            The default is 'greedy', best-first search from `source`
            with respect to the number of unused incident edges.
            Other options include 'bfs', the breadth-first search, 
            'dfs', the depth-first search, and 'as-is', the order of
            `universe` list.

          source: Optional.  This argument specifies the starting
            point of the edge traversal.

        See Also:
          universe()
        """
        sorted_edges = []
        indexed_edges = set()
        GraphSet._vertices = set()
        GraphSet._weights = {}
        universe = GraphSet.converters['to_edges'](universe)
        for e in universe:
            if e[:2] in indexed_edges or (e[1], e[0]) in indexed_edges:
                raise KeyError(e)
            sorted_edges.append(e[:2])
            indexed_edges.add(e[:2])
            if len(e) > 2:
                GraphSet._weights[e[:2]] = e[2]
        if traversal != 'as-is':
            if source is None:
                source = sorted_edges[0][0]
                for e in sorted_edges:
                    source = min(e[0], e[1], source)
            sorted_edges = GraphSet._traverse(indexed_edges, traversal, source)
        for u, v in sorted_edges:
            GraphSet._vertices.add(u)
            GraphSet._vertices.add(v)
        setset.set_universe(sorted_edges)

    @staticmethod
    def universe():
        """Returns the current universe.

        The list of edges that represents the current universe is
        returned.

        Examples:
          >>> GraphSet.universe()
          [(1, 2, 2.0), (1, 4, -3.0), (2, 3)]

        Returns:
          The universe if no argument is given, or None otherwise.

        See Also:
          set_universe()
        """
        edges = []
        for e in setset.universe():
            if e in GraphSet._weights:
                edges.append((e[0], e[1], GraphSet._weights[e]))
            else:
                edges.append(e)
        return GraphSet.converters['to_graph'](edges)

    @staticmethod
    def graphs(vertex_groups=None, degree_constraints=None, num_edges=None,
               no_loop=False, graphset=None, linear_constraints=None):
        """Returns a GraphSet with graphs under given constraints.

        This is the base method for specific graph classes, e.g.,
        paths and trees.

        This method can be parallelized with OpenMP by specifying the
        environmental variable `OMP_NUM_THREADS`:

          `$ OMP_NUM_THREADS=4 python your_graphillion_script.py`

        Examples: a set of paths from vertex 1 to vertex 6
          >>> start = 1
          >>> end = 6
          >>> zero_or_two = range(0, 3, 2)
          >>> degree_constraints = {start: 1, end: 1,
          ...                       2: zero_or_two, 3: zero_or_two,
          ...                       4: zero_or_two, 5: zero_or_two}
          >>> GraphSet.graphs(vertex_groups=[[start, end]],
          ...                 degree_constraints=degree_constraints,
          ...                 no_loop=True)
          GraphSet([[(1, 2), (2, 3), (3, 6)], [(1, 2), (2, 5), (5, 6)], [(1, 4), (4, 5 ...

        Args:
          vertex_groups: Optional.  A nested list.  Vertices in an
            inner list are connected while those in different inner
            lists are disconnected.  For `[[1, 5], [3]]`, 1 and 5 are
            connected, while they are not connected with 3.

          degree_constraints: Optional.  A dict with a vertex and a
            range or int.  The degree of a vertex is restricted by the
            range.  For `{1: 2, 6: range(2)}`, the degree of vertex 1
            is 2 and that of 6 is less than 2, while others are not
            cared.

          num_edges: Optional.  A range or int.  This argument
            specifies the number of edges used in graphs to be stored.
            For `range(5)`, less than 5 edges can be used.

          no_loop: Optional.  True or False.  This argument specifies
            if loop is not allowed.

          graphset: Optional.  A GraphSet object.  Graphs to be stored
            are selected from this object.

          linear_constraints: Optional.  A list of linear constraints.
            A linear constraint consists of weighted edges and
            lower/upper bounds.  An edge weight is a positive or
            negative number, which defaults to 1.  Weights of the edges
            that are not included in the constraint are zeros.  For
            instance, `linear_constraints=[([(1, 2, 0.6), (2, 5),
            (3, 6, 1.2)], (1.5, 2.0))]`, feasible graph weights are
            between 1.5 and 2.0, e.g., `[(1, 2), (2, 3), (3, 6)]` or
            `[(1, 2), (2, 5), (5, 6)]`.
            See graphillion/test/graphset.py in detail.

        Returns:
          A new GraphSet object.

        See Also:
          connected_components(), cliques(), trees(), forests(),
          cycles(), paths()

        """
        graph = []
        for e in setset.universe():
            assert e[0] in GraphSet._vertices and e[1] in GraphSet._vertices
            graph.append((pickle.dumps(e[0], protocol=0), pickle.dumps(e[1], protocol=0)))

        vg = []
        nc = 0
        if vertex_groups is not None:
            for vs in vertex_groups:
                if len(vs) == 0:
                    nc += 1
                else:
                    for v in vs:
                        if v not in GraphSet._vertices:
                            raise KeyError(v)
                    vg.append([pickle.dumps(v, protocol=0) for v in vs])
        if not vg and nc == 0:
            nc = -1

        dc = None
        if degree_constraints is not None:
            dc = {}
            for v, r in viewitems(degree_constraints):
                if v not in GraphSet._vertices:
                    raise KeyError(v)
                if isinstance(r, int):
                    dc[pickle.dumps(v, protocol=0)] = (r, r + 1, 1)
                elif len(r) == 1:
                    dc[pickle.dumps(v, protocol=0)] = (r[0], r[0] + 1, 1)
                else:
                    dc[pickle.dumps(v, protocol=0)] = (r[0], r[-1] + 1, r[1] - r[0])

        ne = None
        if num_edges is not None:
            if isinstance(num_edges, int):
                ne = (num_edges, num_edges + 1, 1)
            elif len(num_edges) == 1:
                ne = (num_edges[0], num_edges[0] + 1, 1)
            else:
                ne = (num_edges[0], num_edges[-1] + 1,
                      num_edges[1] - num_edges[0])

        ss = None if graphset is None else graphset._ss

        lc = None
        if linear_constraints is not None:
            lc = []
            for c in linear_constraints:
                expr = []
                for we in c[0]:
                    u = pickle.dumps(we[0], protocol=0)
                    v = pickle.dumps(we[1], protocol=0)
                    w = float(we[2]) if len(we) >= 3 else 1.0
                    expr.append((u, v, w))
                min = float(c[1][0])
                max = float(c[1][1])
                lc.append((expr, (min, max)))

        ss = _graphillion._graphs(graph=graph, vertex_groups=vg,
                                  degree_constraints=dc, num_edges=ne,
                                  num_comps=nc, no_loop=no_loop,
                                  search_space=ss,
                                  linear_constraints=lc)
        return GraphSet(ss)

    @staticmethod
    def connected_components(vertices, graphset=None):
        """Returns a GraphSet of connected components.

        This method can be parallelized with OpenMP by specifying the
        environmental variable `OMP_NUM_THREADS`:

          `$ OMP_NUM_THREADS=4 python your_graphillion_script.py`

        Examples:
          >>> GraphSet.connected_components([1, 3, 5])
          GraphSet([[(1, 2), (2, 3), (2, 5)], [(1, 2), (1, 4), (2, 3), (2, 5)], [(1, 2 ...

        Args:
          vertices: A list of vertices to be connected.

          graphset: Optional.  A GraphSet object.  Components to be
            stored are selected from this object.

        Returns:
          A new GraphSet object.

        See Also:
          graphs()
        """
        return GraphSet.graphs(vertex_groups=[vertices], graphset=graphset)

    @staticmethod
    def cliques(k, graphset=None):
        """Returns a GraphSet of k-cliques.

        This method can be parallelized with OpenMP by specifying the
        environmental variable `OMP_NUM_THREADS`:

          `$ OMP_NUM_THREADS=4 python your_graphillion_script.py`

        Examples:
          >>> GraphSet.set_universe([(1, 2), (1, 3), (1, 4), (1, 5), (2, 3), (2, 4),
                                     (2, 5), (3, 4), (3, 5), (4, 5)])
          >>> GraphSet.cliques(4)
          GraphSet([[(1, 2), (1, 3), (1, 4), (2, 3), (2, 4), (3, 4)], [(1, 2), (1, 3), ...

        Args:
          k: An integer.  The number of vertices in a clique.

          graphset: Optional.  A GraphSet object.  Cliques to be
            stored are selected from this object.

        Returns:
          A new GraphSet object.

        See Also:
          graphs()
        """
        dc = {}
        for v in GraphSet._vertices:
            dc[v] = range(0, k, k - 1)
        ne = range(k * (k - 1) // 2, k * (k - 1) // 2 + 1)
        return GraphSet.graphs(vertex_groups=[[]], degree_constraints=dc,
                               num_edges=ne, graphset=graphset)

    @staticmethod
    def trees(root=None, is_spanning=False, graphset=None):
        """Returns a GraphSet of trees.

        This method can be parallelized with OpenMP by specifying the
        environmental variable `OMP_NUM_THREADS`:

          `$ OMP_NUM_THREADS=4 python your_graphillion_script.py`

        Examples:
          >>> GraphSet.trees(1, is_spanning=True)
          GraphSet([[(1, 2), (1, 4), (2, 3), (2, 5), (3, 6)], [(1, 2), (1, 4), (2, 3), ...

        Args:
          root:  Optional.  A vertex, at which trees are rooted.

          is_spanning: Optional.  True or False.  If true, trees must
            be composed of all vertices.

          graphset: Optional.  A GraphSet object.  Trees to be stored
            are selected from this object.

        Returns:
          A new GraphSet object.

        See Also:
          graphs()
        """
        vg = [[]] if root is None else [[root]]
        dc = None
        if is_spanning:
            dc = {}
            for v in GraphSet._vertices:
                dc[v] = range(1, len(GraphSet._vertices))
        return GraphSet.graphs(vertex_groups=vg, degree_constraints=dc,
                               no_loop=True, graphset=graphset)

    @staticmethod
    def forests(roots, is_spanning=False, graphset=None):
        """Returns a GraphSet of forests, sets of trees.

        This method can be parallelized with OpenMP by specifying the
        environmental variable `OMP_NUM_THREADS`:

          `$ OMP_NUM_THREADS=4 python your_graphillion_script.py`

        Examples:
          >>> GraphSet.forests([1, 6])
          GraphSet([[], [(1, 2)], [(1, 4)], [(3, 6)], [(5, 6)], [(1, 2), (1, 4)], [(1, ...

        Args:
          roots: Optional.  A list of vertices, at which trees are
            rooted.

          is_spanning: Optional.  True or False.  If true, forests must
            be composed of all vertices.

          graphset: Optional.  A GraphSet object.  Forests to be stored
            are selected from this object.

        Returns:
          A new GraphSet object.

        See Also:
          graphs()
        """
        vg = [[r] for r in roots]
        dc = None
        if is_spanning:
            dc = {}
            for v in GraphSet._vertices:
                if v not in roots:
                    dc[v] = range(1, len(GraphSet._vertices))
        return GraphSet.graphs(vertex_groups=vg, degree_constraints=dc,
                               no_loop=True, graphset=graphset)

    @staticmethod
    def cycles(is_hamilton=False, graphset=None):
        """Returns a GraphSet of cycles.

        This method can be parallelized with OpenMP by specifying the
        environmental variable `OMP_NUM_THREADS`:

          `$ OMP_NUM_THREADS=4 python your_graphillion_script.py`

        Examples:
          >>> GraphSet.cycles(is_hamilton=True)
          GraphSet([[(1, 2), (1, 4), (2, 3), (3, 6), (4, 5), (5, 6)]])

        Args:
          is_hamilton: Optional.  True or False.  If true, cycles must
            be composed of all vertices.

          graphset: Optional.  A GraphSet object.  Cycles to be stored
            are selected from this object.

        Returns:
          A new GraphSet object.

        See Also:
          graphs()
        """
        dc = {}
        for v in GraphSet._vertices:
            dc[v] = 2 if is_hamilton else range(0, 3, 2)
        return GraphSet.graphs(vertex_groups=[[]], degree_constraints=dc,
                               graphset=graphset)

    @staticmethod
    def paths(terminal1, terminal2, is_hamilton=False, graphset=None):
        """Returns a GraphSet of paths.

        This method can be parallelized with OpenMP by specifying the
        environmental variable `OMP_NUM_THREADS`:

          `$ OMP_NUM_THREADS=4 python your_graphillion_script.py`

        Examples:
          >>> GraphSet.paths(1, 6)
          GraphSet([[(1, 2), (2, 3), (3, 6)], [(1, 2), (2, 5), (5, 6)], [(1, 4), (4, 5 ...

        Args:
          terminal1 and terminal2: Both end vertices of a paths.

          graphset: Optional.  A GraphSet object.  Paths to be stored
            are selected from this object.

        Returns:
          A new GraphSet object.

        See Also:
          graphs()
        """
        dc = {}
        for v in GraphSet._vertices:
            if v in (terminal1, terminal2):
                dc[v] = 1
            else:
                dc[v] = 2 if is_hamilton else range(0, 3, 2)
        return GraphSet.graphs(vertex_groups=[[terminal1, terminal2]],
                               degree_constraints=dc,
                               no_loop=True, graphset=graphset)

    @staticmethod
    def matchings(graphset=None):
        """Returns a GraphSet of matchings.

        This method can be parallelized with OpenMP by specifying the
        environmental variable `OMP_NUM_THREADS`:

          `$ OMP_NUM_THREADS=4 python your_graphillion_script.py`

        Examples:
          >>> GraphSet.matchings()
          GraphSet([[], [(1, 4)], [(4, 5)], [(1, 2)], [(2, 5)], [(2, 3)], [(3, 6)], [( ...

        Args:
          graphset: Optional.  A GraphSet object.  Matchings to be stored
            are selected from this object.

        Returns:
          A new GraphSet object.

        See Also:
          graphs()
        """
        dc = {}
        for v in GraphSet._vertices:
          dc[v] = range(0, 2)
        return GraphSet.graphs(degree_constraints=dc, graphset=graphset)

    @staticmethod
    def perfect_matchings(graphset=None):
        """Return a GraphSet of perfect matchings.

        This method can be parallelized with OpenMP by specifying the
        environmental variable `OMP_NUM_THREADS`:

          `$ OMP_NUM_THREADS=4 python your_graphillion_script.py`

        Examples:
          >>> GraphSet.perfect_matchings()
          GraphSet([[(1, 4), (2, 5), (3, 6)], [(1, 2), (3, 6), (4, 5)], [(1, 4), (2, 3 ...

        Args:
          graphset: Optional.  A GraphSet object. Matchings to be stored
            are selected from this object.

        Returns:
          A new GraphSet object.

        See Also:
          graphs()
        """
        dc = {}
        for v in GraphSet._vertices:
          dc[v] = 1
        return GraphSet.graphs(degree_constraints=dc, graphset=graphset)

    @staticmethod
    def induced_graphs():
        """Return a GraphSet with connected induced graphs.

        Example: all connected induced graphs (more than a vertex)
          >>> gs = GraphSet.induced_graphs()
          GraphSet([[(1, 2), (1, 4), (2, 3), (2, 5), (3, 6), (4, 5), (5, 6)],
          [(1, 2), (1, 4), (2, 3), (2, 5), (4, 5)], [(1, 2), (1, 4), (2, 5), (4, 5), (5, 6)]] ...

        Returns:
          A new GraphSet Object.
        """
        graph = []
        for e in setset.universe():
            assert e[0] in GraphSet._vertices and e[1] in GraphSet._vertices
            graph.append(
                (pickle.dumps(e[0], protocol=0), pickle.dumps(e[1], protocol=0)))

        ss = _graphillion._induced_graphs(graph=graph)
        return GraphSet(ss)

    @staticmethod
    def weighted_induced_graphs(weight_list=None, lower=0, upper=4294967295//2):
        """Return a GraphSet with weighted connected induced graphs.

        Examples: weighted connected induced graphs
          >>> wl = {}
          >>> for v in range(1, 7):
          >>>   wl[v] = v
          >>> gs = GraphSet.weighted_induced_graphs(weight_list=wl, lower=10, upper=17)
          GraphSet([[(5, 6)], [(1, 4), (4, 5)], [(2, 5), (4, 5)], [(2, 3), (2, 5)], [( ...

        Args:
          weight_list: Optional. A list of int. Vertex weights. default weight is 1.
          lower: Optional. int. the lower bound of the sum of vertex weights
            in each connected component. (including)
          upper: Optional. int. the upper bound of the sum of vertex weights
            in each connected component. (including)

        Returns:
          A new GraphSet Object.
        """
        graph = []
        for e in setset.universe():
            assert e[0] in GraphSet._vertices and e[1] in GraphSet._vertices
            graph.append(
                (pickle.dumps(e[0], protocol=0), pickle.dumps(e[1], protocol=0)))

        wl = None
        if weight_list is not None:
            wl = {}
            for v, r in viewitems(weight_list):
                if v not in GraphSet._vertices:
                    raise KeyError(v)
                wl[pickle.dumps(v, protocol=0)] = r

        ss = _graphillion._weighted_induced_graphs(graph=graph, weight_list=wl, lower=lower, upper=upper)
        return GraphSet(ss)

    @staticmethod
    def chordal_graphs():
        """Returns a GraphSet with chordal graphs.

        Examples:
            >>> GraphSet.chordal_graphs()
            GraphSet([[], [(1, 4)], [(4, 5)], [(1, 2)], [(2, 5)], [(2, 3)], [(3, 6)], [( ...

        Returns:
            A new GraphSet object.
        """
        graph = []
        for e in setset.universe():
            assert e[0] in GraphSet._vertices and e[1] in GraphSet._vertices
            graph.append(
                (pickle.dumps(e[0], protocol=0), pickle.dumps(e[1], protocol=0)))

        ss = _graphillion._chordal_graphs(graph=graph)
        return GraphSet(ss)

    @staticmethod
    def show_messages(flag=True):
        """Enables/disables status messages.

        Args:
          flag: Optional.  True or False.  If True, status messages are
          enabled.  If False, they are disabled (initial setting).

        Returns:
          The setting before the method call.  True (enabled) or
          False (disabled).
        """
        return _graphillion._show_messages(flag)

    @staticmethod
<<<<<<< HEAD
    def reliability(probabilities=None, terminals=None):
        """Returns the reliability of the graph with edge `probabilities` and `terminals`.
        This method calculates the reliability of the graph with `probabilities` of each edge
        and terminals. If  the probability is not assigned, it is considered to be 1.0

        Examples:
          >>> probabilities = {(1, 2): 0.5, (1, 4): 0.5}
          >>> terminals = [1, 2, 3, 4, 5, 6]
          >>> reliability = GraphSet.reliability(prob_list, terminals)
          >>> reliability
          0.75

        Args:
          probabilities: Optional. A dictionary of probabilities of each edge.
          terminals: Optional. terminal vertices.

        Returns:
          Reliability.

        Raises:
          KeyError: If a given edge is not found in the universe.
=======
    def bipartite_graphs(graphset=None):
        """Returns a GraphSet of bipartite subgraphs.

        Example:
          >>> GraphSet.bipartite_graphs()
          GraphSet([[], [(1, 4)], [(4, 5)], [(1, 2)], [(2, 5)], [(2, 3)], [(3, 6)], [( ...

        Args:
          graphset: Optional. A GraphSet object. Subgraphs to be stored
            are selected from this object.

        Returns:
          A new GraphSet object.
>>>>>>> 0744dbf9
        """
        graph = []
        for e in setset.universe():
            assert e[0] in GraphSet._vertices and e[1] in GraphSet._vertices
            graph.append(
                (pickle.dumps(e[0], protocol=0), pickle.dumps(e[1], protocol=0)))

<<<<<<< HEAD
        terms = []
        if terminals is not None:
            for v in terminals:
                if v not in GraphSet._vertices:
                    raise KeyError(v)
                terms.append(pickle.dumps(v, protocol=0))

        ps = [1.0] * (_graphillion._num_elems())
        if probabilities is not None:
          for e, p in viewitems(probabilities):
              i = setset._obj2int[e]
              ps[i - 1] = p

        reliability = _graphillion._reliability(
            graph=graph, probabilities=ps, terminals=terms)
        return reliability
=======
        odd_gs = GraphSet(_graphillion._odd_edges_subgraphs(graph))
        odd_cycle_gs = odd_gs.cycles()

        if graphset is None:
            return GraphSet({}).non_supergraphs(odd_cycle_gs)

        return graphset.non_supergraphs(odd_cycle_gs)
>>>>>>> 0744dbf9

    @staticmethod
    def _traverse(indexed_edges, traversal, source):
        neighbors = {}
        for u, v in indexed_edges:
            if u not in neighbors:
                neighbors[u] = set([v])
            else:
                neighbors[u].add(v)
            if v not in neighbors:
                neighbors[v] = set([u])
            else:
                neighbors[v].add(u)
        assert source in neighbors
        vertices = set(neighbors.keys())

        sorted_edges = []
        visited_vertices = set()
        u = source

        if traversal == 'greedy':
            degree = dict()
            for v in vertices:
                degree[v] = len(neighbors[v])

            heap = []
            while True:
                visited_vertices.add(u)
                for v in sorted(neighbors[u]):
                    degree[v] -= 1
                    if v in visited_vertices:
                        degree[u] -= 1
                        e = (u, v) if (u, v) in indexed_edges else (v, u)
                        sorted_edges.append(e)
                        if degree[v]:
                            for w in sorted(neighbors[v]):
                                if w not in visited_vertices:
                                    heapq.heappush(heap, (degree[v], degree[w], w))
                for v in sorted(neighbors[u]):
                    if v not in visited_vertices:
                         heapq.heappush(heap, (degree[u], degree[v], v))
                if visited_vertices == vertices:
                    break
                while u in visited_vertices:
                    if not heap:
                        u = min(vertices - visited_vertices)
                    else:
                        u = heapq.heappop(heap)[2]
            assert set(indexed_edges) == set(sorted_edges)
            return sorted_edges
        elif traversal == 'bfs' or traversal == 'dfs':
            queue_or_stack = []
            while True:
                visited_vertices.add(u)
                for v in sorted(neighbors[u]):
                    if v in visited_vertices:
                        e = (u, v) if (u, v) in indexed_edges else (v, u)
                        sorted_edges.append(e)
                new_vertices = neighbors[u] - visited_vertices - set(queue_or_stack)
                queue_or_stack.extend(sorted(new_vertices))
                if not queue_or_stack:
                    if visited_vertices == vertices:
                        break
                    else:
                        queue_or_stack.append(min(vertices - visited_vertices))
                if traversal == 'bfs':
                    u, queue_or_stack = queue_or_stack[0], queue_or_stack[1:]
                else:
                    queue_or_stack, u = queue_or_stack[:-1], queue_or_stack[-1]
                assert u not in visited_vertices
            assert set(indexed_edges) == set(sorted_edges)
            return sorted_edges
        else:
            raise ValueError('invalid `traversal`: %s' % traversal)

    @staticmethod
    def partitions(num_comp_lb=1, num_comp_ub=32767):
        """Returns a GraphSet with partitions of the graph.
        Examples: partitions with two or three connected components.
          >>> lb = 2
          >>> ub = 3
          >>> GraphSet.partitions(num_comp_lb=lb,num_comp_ub=ub)
          GraphSet([[(1, 4), (2, 3), (4, 5)], [(1, 2), (1, 4), (2, 3)], [(1, 4), (3, 6 ...

        Args:
          num_comp_lb: Optional. int. the lower bound of the number of 
            connected components. (including)
          num_comp_ub: Optional. int. the upper bound of the number of
            connected components. (including)

        Returns:
          A new GraphSet object.
        """
        graph = []
        for e in setset.universe():
            assert e[0] in GraphSet._vertices and e[1] in GraphSet._vertices
            graph.append(
              (pickle.dumps(e[0], protocol=0), pickle.dumps(e[1], protocol=0)))

        ss = _graphillion._partitions(
          graph=graph, num_comp_lb=num_comp_lb, num_comp_ub=num_comp_ub)
        return GraphSet(ss)

    @staticmethod
    def balanced_partitions(weight_list=None, ratio=0.0, lower=0, upper=4294967295 // 4, num_comps=-1):
        """Returns a GraphSet with balanced partitions of the graph.

        Examples: balanced partitions with disparity less than or equal to 2.0.
          >>> wl = {}
          >>> for v in range(1,7):
          >>>   if v % 2:
          >>>     wl[v] = 1
          >>>   else:
          >>>     wl[v] = 2
          >>> gs = GraphSet.balanced_partitions(weight_list=wl, ratio=2, num_comps=2, lower=2)
          GraphSet([[(1, 4), (2, 3), (3, 6), (4, 5)], [(1, 4), (2, 3), (4, 5), (5, 6)] ...

        Args:
          weight_list: Optional. A list of int. Vertex weights.
          ratio: Optional. a floating point number more than or equal to 1.0.
          lower: Optional. int. the lower bound of the sum of vertex weights
            in each connected component. (including)
          upper: Optional. int. the upper bound of the sum of vertex weights
            in each connected component. (including)
          num_comps: Optional. int. the number of connected components.

        Returns:
          A new GraphSet object.
        """
        graph = []
        for e in setset.universe():
            assert e[0] in GraphSet._vertices and e[1] in GraphSet._vertices
            graph.append(
                (pickle.dumps(e[0], protocol=0), pickle.dumps(e[1], protocol=0)))

        wl = None
        if weight_list is not None:
            wl = {}
            for v, r in viewitems(weight_list):
                if v not in GraphSet._vertices:
                    raise KeyError(v)
                wl[pickle.dumps(v, protocol=0)] = r

        ss = _graphillion._balanced_partitions(
            graph=graph, weight_list=wl, ratio=ratio, lower=lower, upper=upper, num_comps=num_comps)
        return GraphSet(ss)

    @staticmethod
    def _conv_arg(obj):
        if isinstance(obj, GraphSet):
            return 'graphset', obj
        elif isinstance(obj, (set, frozenset, list)):
            return 'graph', set([GraphSet._conv_edge(e) for e in obj])
        elif isinstance(obj, tuple):
            return 'edge', GraphSet._conv_edge(obj)
        elif obj in GraphSet._vertices:
            return 'vertex', [e for e in setset.universe() if obj in e]
        try:
            edges = GraphSet.converters['to_edges'](obj)
            return 'graph', set([GraphSet._conv_edge(e) for e in edges])
        except TypeError:  # if fail to convert obj into edge list
            raise KeyError(obj)

    @staticmethod
    def _conv_graph(obj):
        return GraphSet.converters['to_edges'](obj)

    @staticmethod
    def _conv_edge(edge):
        if not isinstance(edge, tuple) or len(edge) < 2:
            raise KeyError(edge)
        if len(edge) > 2:
            edge = edge[:2]
        if edge in setset._obj2int:
            return edge
        elif (edge[1], edge[0]) in setset._obj2int:
            return (edge[1], edge[0])
        raise KeyError(edge)

    @staticmethod
    def _conv_ret(obj):
        if isinstance(obj, (set, frozenset)):  # a graph
            return GraphSet.converters['to_graph'](sorted(list(obj)))
        raise TypeError(obj)

    converters = { 'to_graph': lambda edges: edges,
                   'to_edges': lambda graph: graph }

    _vertices = set()
    _weights = {}<|MERGE_RESOLUTION|>--- conflicted
+++ resolved
@@ -2108,6 +2108,35 @@
         return GraphSet(ss)
 
     @staticmethod
+    def bipartite_graphs(graphset=None):
+        """Returns a GraphSet of bipartite subgraphs.
+
+        Example:
+          >>> GraphSet.bipartite_graphs()
+          GraphSet([[], [(1, 4)], [(4, 5)], [(1, 2)], [(2, 5)], [(2, 3)], [(3, 6)], [( ...
+
+        Args:
+          graphset: Optional. A GraphSet object. Subgraphs to be stored
+            are selected from this object.
+
+        Returns:
+          A new GraphSet object.
+        """
+        graph = []
+        for e in setset.universe():
+            assert e[0] in GraphSet._vertices and e[1] in GraphSet._vertices
+            graph.append(
+                (pickle.dumps(e[0], protocol=0), pickle.dumps(e[1], protocol=0)))
+
+        odd_gs = GraphSet(_graphillion._odd_edges_subgraphs(graph))
+        odd_cycle_gs = odd_gs.cycles()
+
+        if graphset is None:
+            return GraphSet({}).non_supergraphs(odd_cycle_gs)
+
+        return graphset.non_supergraphs(odd_cycle_gs)
+
+    @staticmethod
     def show_messages(flag=True):
         """Enables/disables status messages.
 
@@ -2122,7 +2151,6 @@
         return _graphillion._show_messages(flag)
 
     @staticmethod
-<<<<<<< HEAD
     def reliability(probabilities=None, terminals=None):
         """Returns the reliability of the graph with edge `probabilities` and `terminals`.
         This method calculates the reliability of the graph with `probabilities` of each edge
@@ -2144,21 +2172,6 @@
 
         Raises:
           KeyError: If a given edge is not found in the universe.
-=======
-    def bipartite_graphs(graphset=None):
-        """Returns a GraphSet of bipartite subgraphs.
-
-        Example:
-          >>> GraphSet.bipartite_graphs()
-          GraphSet([[], [(1, 4)], [(4, 5)], [(1, 2)], [(2, 5)], [(2, 3)], [(3, 6)], [( ...
-
-        Args:
-          graphset: Optional. A GraphSet object. Subgraphs to be stored
-            are selected from this object.
-
-        Returns:
-          A new GraphSet object.
->>>>>>> 0744dbf9
         """
         graph = []
         for e in setset.universe():
@@ -2166,7 +2179,6 @@
             graph.append(
                 (pickle.dumps(e[0], protocol=0), pickle.dumps(e[1], protocol=0)))
 
-<<<<<<< HEAD
         terms = []
         if terminals is not None:
             for v in terminals:
@@ -2183,15 +2195,6 @@
         reliability = _graphillion._reliability(
             graph=graph, probabilities=ps, terminals=terms)
         return reliability
-=======
-        odd_gs = GraphSet(_graphillion._odd_edges_subgraphs(graph))
-        odd_cycle_gs = odd_gs.cycles()
-
-        if graphset is None:
-            return GraphSet({}).non_supergraphs(odd_cycle_gs)
-
-        return graphset.non_supergraphs(odd_cycle_gs)
->>>>>>> 0744dbf9
 
     @staticmethod
     def _traverse(indexed_edges, traversal, source):
