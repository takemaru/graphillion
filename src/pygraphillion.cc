/*********************************************************************
Copyright 2013  JST ERATO Minato project and other contributors
http://www-erato.ist.hokudai.ac.jp/?language=en

Permission is hereby granted, free of charge, to any person obtaining
a copy of this software and associated documentation files (the
"Software"), to deal in the Software without restriction, including
without limitation the rights to use, copy, modify, merge, publish,
distribute, sublicense, and/or sell copies of the Software, and to
permit persons to whom the Software is furnished to do so, subject to
the following conditions:

The above copyright notice and this permission notice shall be
included in all copies or substantial portions of the Software.

THE SOFTWARE IS PROVIDED "AS IS", WITHOUT WARRANTY OF ANY KIND,
EXPRESS OR IMPLIED, INCLUDING BUT NOT LIMITED TO THE WARRANTIES OF
MERCHANTABILITY, FITNESS FOR A PARTICULAR PURPOSE AND
NONINFRINGEMENT. IN NO EVENT SHALL THE AUTHORS OR COPYRIGHT HOLDERS BE
LIABLE FOR ANY CLAIM, DAMAGES OR OTHER LIABILITY, WHETHER IN AN ACTION
OF CONTRACT, TORT OR OTHERWISE, ARISING FROM, OUT OF OR IN CONNECTION
WITH THE SOFTWARE OR THE USE OR OTHER DEALINGS IN THE SOFTWARE.
**********************************************************************/

#include <Python.h>
#include "pollyfill.h"

#include "structmember.h"

#include "graphillion/partition/Partition.h"
#include "graphillion/partition/BalancedPartition.h"
#include "pygraphillion.h"

#include <cstdlib>
#include <climits>

#include <algorithm>
#include <map>
#include <set>
#include <string>
#include <sstream>
#include <vector>

#include "graphillion/graphset.h"
<<<<<<< HEAD
#include "graphillion/reliability/reliability.h"
#include "graphillion/induced_graphs/InducedGraphs.h"
#include "graphillion/induced_graphs/WeightedInducedGraphs.h"
=======
#include "graphillion/chordal/chordal.h"
>>>>>>> 38a52080

using graphillion::setset;
using graphillion::Range;
using graphillion::vertex_t;
using graphillion::edge_t;
using graphillion::weighted_edge_t;
using graphillion::linear_constraint_t;
using std::map;
using std::pair;
using std::set;
using std::string;
using std::stringstream;
using std::vector;

#define CHECK_OR_ERROR(obj, check, name, ret)         \
  do {                                                \
    if (!check(obj)) {                                \
      PyErr_SetString(PyExc_TypeError, "not " name);  \
      return (ret);                                   \
    }                                                 \
  } while (0) ;

#define CHECK_SETSET_OR_ERROR(obj)                              \
  CHECK_OR_ERROR(obj, PySetset_Check, "setset", NULL);

#define RETURN_NEW_SETSET(self, expr)                         \
  do {                                                        \
    PySetsetObject* _ret = reinterpret_cast<PySetsetObject*>( \
        Py_TYPE(self)->tp_alloc(Py_TYPE(self), 0));           \
    _ret->ss = new setset(expr);                              \
    return reinterpret_cast<PyObject*>(_ret);                 \
  } while (0);


#define RETURN_NEW_SETSET2(self, other, _other, expr)                   \
  do {                                                                  \
    PySetsetObject* (_other) = reinterpret_cast<PySetsetObject*>(other); \
    PySetsetObject* _ret = reinterpret_cast<PySetsetObject*>(           \
        Py_TYPE(self)->tp_alloc(Py_TYPE(self), 0));                     \
    if (_ret == NULL) return NULL;                                      \
    _ret->ss = new setset(expr);                                        \
    return reinterpret_cast<PyObject*>(_ret);                           \
  } while (0);

#define RETURN_SELF_SETSET(self, other, _other, expr)                  \
  do {                                                                 \
    PySetsetObject* _other = reinterpret_cast<PySetsetObject*>(other); \
    (expr);                                                            \
    Py_INCREF(self);                                                   \
    return reinterpret_cast<PyObject*>(self);                          \
  } while (0);

#define RETURN_TRUE_IF(self, other, _other, expr)                       \
  do {                                                                  \
    PySetsetObject* (_other) = reinterpret_cast<PySetsetObject*>(other); \
    if (expr) Py_RETURN_TRUE;                                           \
    else      Py_RETURN_FALSE;                                          \
  } while (0);

#define DO_FOR_MULTI(self, others, expr)                                \
  do {                                                                  \
    PyObject* _result = reinterpret_cast<PyObject*>(self);              \
    if (PyTuple_GET_SIZE(others) == 0)                                  \
      return setset_copy(self);                                         \
    Py_INCREF(self);                                                    \
    for (Py_ssize_t _i = 0; _i < PyTuple_GET_SIZE(others); ++_i) {      \
      PyObject* _other = PyTuple_GET_ITEM(others, _i);                  \
      PyObject* _newresult                                              \
          = expr(reinterpret_cast<PySetsetObject*>(_result), _other);   \
      if (_newresult == NULL) {                                         \
        Py_DECREF(_result);                                             \
        return NULL;                                                    \
      }                                                                 \
      Py_DECREF(_result);                                               \
      _result = _newresult;                                             \
    }                                                                   \
    return _result;                                                     \
  } while (0);

#define UPDATE_FOR_MULTI(self, others, expr)                           \
  do {                                                                 \
    for (Py_ssize_t _i = 0; _i < PyTuple_GET_SIZE(others); ++_i) {     \
      PyObject* _other = PyTuple_GET_ITEM(others, _i);                 \
      if (expr(self, _other) == NULL)                                  \
        return NULL;                                                   \
    }                                                                  \
    Py_RETURN_NONE;                                                    \
  } while (0);

#if IS_PY3 == 1

#define PyString_AsString PyUnicode_AsUTF8

int PyFile_Check(PyObject *obj) {
  return PyObject_AsFileDescriptor(obj);
}

#endif

static PyObject* setset_build_set(const set<int>& s) {
  PyObject* so = PySet_New(NULL);
  for (set<int>::const_iterator e = s.begin(); e != s.end(); ++e) {
    PyObject* eo = PyInt_FromLong(*e);
    if (eo == NULL) {
      PyErr_SetString(PyExc_TypeError, "not int set");
      Py_DECREF(eo);
      return NULL;
    }
    if (PySet_Add(so, eo) == -1) {
      PyErr_SetString(PyExc_RuntimeError, "can't add elements to a set");
      Py_DECREF(eo);
      return NULL;
    }
    Py_DECREF(eo);  // TODO: is Py_DECREF() required for PyInt_FromLong object?
  }
  return so;
}

static int setset_parse_set(PyObject* so, set<int>* s) {
  assert(s != NULL);
  PyObject* i = PyObject_GetIter(so);
  if (i == NULL) return -1;
  PyObject* eo;
  while ((eo = PyIter_Next(i))) {
    if (!PyInt_Check(eo)) {
      Py_DECREF(eo);
      PyErr_SetString(PyExc_TypeError, "not int set");
      return -1;
    }
    s->insert(PyInt_AsLong(eo));
    Py_DECREF(eo);
  }
  Py_DECREF(i);
  return 0;
}

static vector<int> intersection(const map<string, vector<int> >& m,
                                const string& key1, const string& key2) {
  map<string, vector<int> >::const_iterator in_i = m.find(key1);
  map<string, vector<int> >::const_iterator ex_i = m.find(key2);
  vector<int> in_v = in_i != m.end() ? in_i->second : vector<int>();
  vector<int> ex_v = ex_i != m.end() ? ex_i->second : vector<int>();
  std::sort(in_v.begin(), in_v.end());
  std::sort(ex_v.begin(), ex_v.end());
  vector<int> v(std::max(in_v.size(), ex_v.size()));
  vector<int>::const_iterator end
      = std::set_intersection(in_v.begin(), in_v.end(), ex_v.begin(), ex_v.end(),
                              v.begin());
  v.resize(end - v.begin());
  return v;
}

static int setset_parse_map(PyObject* dict_obj, map<string, vector<int> >* m) {
  assert(m != NULL);
  PyObject* key_obj;
  PyObject* lo;
  Py_ssize_t pos = 0;
  while (PyDict_Next(dict_obj, &pos, &key_obj, &lo)) {
    if (!PyStr_Check(key_obj)) {
      PyErr_SetString(PyExc_TypeError, "invalid argument");
      return -1;
    }
    string key = PyString_AsString(key_obj);
    if (key != "include" && key != "exclude") {
      PyErr_SetString(PyExc_TypeError, "invalid dict key");
      return -1;
    }
    PyObject* i = PyObject_GetIter(lo);
    if (i == NULL) return -1;
    vector<int> v;
    PyObject* eo;
    while ((eo = PyIter_Next(i))) {
      if (!PyInt_Check(eo)) {
        Py_DECREF(eo);
        PyErr_SetString(PyExc_TypeError, "not int");
        return -1;
      }
      v.push_back(PyInt_AsLong(eo));
      Py_DECREF(eo);
    }
    Py_DECREF(i);
    (*m)[key] = v;
  }
  if (!intersection(*m, "include", "exclude").empty()) {
    PyErr_SetString(PyExc_TypeError, "inconsistent constraints");
    return -1;
  }
  return 0;
}

// setset::iterator

typedef struct {
  PyObject_HEAD
  setset::iterator* it;
} PySetsetIterObject;

static PyObject* setsetiter_new(PyTypeObject* type, PyObject* args, PyObject* kwds) {
  PySetsetIterObject* self;
  self = reinterpret_cast<PySetsetIterObject*>(type->tp_alloc(type, 0));
  if (self == NULL) return NULL;
  return reinterpret_cast<PyObject*>(self);
}

static void setsetiter_dealloc(PySetsetIterObject* self) {
  delete self->it;
  PyObject_Del(self);
}

static PyObject* setsetiter_next(PySetsetIterObject* self) {
  if (*(self->it) == setset::end())
    return NULL;
  set<int> s = *(*self->it);
  ++(*self->it);
  return setset_build_set(s);
}

static PyMethodDef setsetiter_methods[] = {
  {NULL,           NULL}           /* sentinel */
};

static PyTypeObject PySetsetIter_Type = {
  PyVarObject_HEAD_INIT(&PyType_Type, 0)
  "setset_iterator",                          /* tp_name */
  sizeof(PySetsetIterObject),                 /* tp_basicsize */
  0,                                          /* tp_itemsize */
  /* methods */
  reinterpret_cast<destructor>(setsetiter_dealloc), /* tp_dealloc */
  0,                                          /* tp_print */
  0,                                          /* tp_getattr */
  0,                                          /* tp_setattr */
  0,                                          /* tp_compare or *tp_reserved */
  0,                                          /* tp_repr */
  0,                                          /* tp_as_number */
  0,                                          /* tp_as_sequence */
  0,                                          /* tp_as_mapping */
  0,                                          /* tp_hash */
  0,                                          /* tp_call */
  0,                                          /* tp_str */
  PyObject_GenericGetAttr,                    /* tp_getattro */
  0,                                          /* tp_setattro */
  0,                                          /* tp_as_buffer */
  Py_TPFLAGS_DEFAULT | Py_TPFLAGS_BASETYPE | Py_TPFLAGS_HAVE_ITER, /* tp_flags */
  0,                                          /* tp_doc */
  0,                                          /* tp_traverse */
  0,                                          /* tp_clear */
  0,                                          /* tp_richcompare */
  0,                                          /* tp_weaklistoffset */
  PyObject_SelfIter,                          /* tp_iter */
  reinterpret_cast<iternextfunc>(setsetiter_next), /* tp_iternext */
  setsetiter_methods,                         /* tp_methods */
  0,                                          /* tp_members */
  0,                                          /* tp_getset */
  0,                                          /* tp_base */
  0,                                          /* tp_dict */
  0,                                          /* tp_descr_get */
  0,                                          /* tp_descr_set */
  0,                                          /* tp_dictoffset */
  0,                                          /* tp_init */
  PyType_GenericAlloc,                        /* tp_alloc */
  setsetiter_new,                             /* tp_new */
#if IS_PY3 == 1
  0, /* tp_free */
  0, /* tp_is_gc */
  0, /* *tp_bases */
  0, /* *tp_mro */
  0, /* *tp_cache */
  0, /* *tp_subclasses */
  0, /* *tp_weaklist */
  0, /* tp_version_tag */
  0, /* tp_finalize */
#endif
};

// setset

static PyObject* setset_new(PyTypeObject* type, PyObject* args, PyObject* kwds) {
  PySetsetObject* self;
  self = reinterpret_cast<PySetsetObject*>(type->tp_alloc(type, 0));
  if (self == NULL) return NULL;
  return reinterpret_cast<PyObject*>(self);
}

static int setset_init(PySetsetObject* self, PyObject* args, PyObject* kwds) {
  PyObject* obj = NULL;
  if (!PyArg_ParseTuple(args, "|O", &obj))
    return -1;
  if (obj == NULL || obj == Py_None) {
    self->ss = new setset();
  } else if (PySetset_Check(obj)) {
    PySetsetObject* sso = reinterpret_cast<PySetsetObject*>(obj);
    self->ss = new setset(*(sso->ss));
  } else if (PyList_Check(obj)) {
    PyObject* i = PyObject_GetIter(obj);
    if (i == NULL) return -1;
    vector<set<int> > vs;
    PyObject* o;
    while ((o = PyIter_Next(i))) {
      if (!PyAnySet_Check(o)) {
        PyErr_SetString(PyExc_TypeError, "not set");
        return -1;
      }
      set<int> s;
      if (setset_parse_set(o, &s) == -1) return -1;
      vs.push_back(s);
      Py_DECREF(o);
    }
    Py_DECREF(i);
    self->ss = new setset(vs);
  } else if (PyDict_Check(obj)) {
    map<string, vector<int> > m;
    if (setset_parse_map(obj, &m) == -1) return -1;
    self->ss = new setset(m);
  } else {
    PyErr_SetString(PyExc_TypeError, "invalid argumet");
    return -1;
  }
  if (PyErr_Occurred())
    return -1;
  return 0;
}

static void setset_dealloc(PySetsetObject* self) {
  delete self->ss;
  Py_TYPE(self)->tp_free(reinterpret_cast<PyObject*>(self));
}

static PyObject* setset_copy(PySetsetObject* self) {
  RETURN_NEW_SETSET(self, *self->ss);
}

static PyObject* setset_invert(PySetsetObject* self) {
  RETURN_NEW_SETSET(self, ~(*self->ss));
}

static PyObject* setset_union(PySetsetObject* self, PyObject* other) {
  CHECK_SETSET_OR_ERROR(other);
  RETURN_NEW_SETSET2(self, other, _other, (*self->ss) | (*_other->ss));
}

static PyObject* setset_union_multi(PySetsetObject* self, PyObject* others) {
  DO_FOR_MULTI(self, others, setset_union);
}

static PyObject* setset_update(PySetsetObject* self, PyObject* other) {
  CHECK_SETSET_OR_ERROR(other);
  RETURN_SELF_SETSET(self, other, _other, (*self->ss) |= (*_other->ss));
}

static PyObject* setset_update_multi(PySetsetObject* self, PyObject* others) {
  UPDATE_FOR_MULTI(self, others, setset_update);
}

static PyObject* setset_intersection(PySetsetObject* self, PyObject* other) {
  CHECK_SETSET_OR_ERROR(other);
  RETURN_NEW_SETSET2(self, other, _other, (*self->ss) & (*_other->ss));
}

static PyObject* setset_intersection_multi(PySetsetObject* self, PyObject* others) {
  DO_FOR_MULTI(self, others, setset_intersection);
}

static PyObject* setset_intersection_update(PySetsetObject* self, PyObject* other) {
  CHECK_SETSET_OR_ERROR(other);
  RETURN_SELF_SETSET(self, other, _other, (*self->ss) &= (*_other->ss));
}

static PyObject* setset_intersection_update_multi(PySetsetObject* self, PyObject* others) {
  UPDATE_FOR_MULTI(self, others, setset_intersection_update);
}

static PyObject* setset_difference(PySetsetObject* self, PyObject* other) {
  CHECK_SETSET_OR_ERROR(other);
  RETURN_NEW_SETSET2(self, other, _other, (*self->ss) - (*_other->ss));
}

static PyObject* setset_difference_multi(PySetsetObject* self, PyObject* others) {
  DO_FOR_MULTI(self, others, setset_difference);
}

static PyObject* setset_difference_update(PySetsetObject* self, PyObject* other) {
  CHECK_SETSET_OR_ERROR(other);
  RETURN_SELF_SETSET(self, other, _other, (*self->ss) -= (*_other->ss));
}

static PyObject* setset_difference_update_multi(PySetsetObject* self, PyObject* others) {
  UPDATE_FOR_MULTI(self, others, setset_difference_update);
}

static PyObject* setset_symmetric_difference(PySetsetObject* self, PyObject* other) {
  CHECK_SETSET_OR_ERROR(other);
  RETURN_NEW_SETSET2(self, other, _other, (*self->ss) ^ (*_other->ss));
}

static PyObject* setset_symmetric_difference_multi(PySetsetObject* self, PyObject* others) {
  DO_FOR_MULTI(self, others, setset_symmetric_difference);
}

static PyObject* setset_symmetric_difference_update(PySetsetObject* self, PyObject* other) {
  CHECK_SETSET_OR_ERROR(other);
  RETURN_SELF_SETSET(self, other, _other, (*self->ss) ^= (*_other->ss));
}

static PyObject* setset_symmetric_difference_update_multi(PySetsetObject* self, PyObject* others) {
  UPDATE_FOR_MULTI(self, others, setset_symmetric_difference_update);
}

static PyObject* setset_quotient(PySetsetObject* self, PyObject* other) {
  CHECK_SETSET_OR_ERROR(other);
  RETURN_NEW_SETSET2(self, other, _other, (*self->ss) / (*_other->ss));
}

static PyObject* setset_quotient_update(PySetsetObject* self, PyObject* other) {
  CHECK_SETSET_OR_ERROR(other);
  RETURN_SELF_SETSET(self, other, _other, (*self->ss) /= (*_other->ss));
}

static PyObject* setset_remainder(PySetsetObject* self, PyObject* other) {
  CHECK_SETSET_OR_ERROR(other);
  RETURN_NEW_SETSET2(self, other, _other, (*self->ss) % (*_other->ss));
}

static PyObject* setset_remainder_update(PySetsetObject* self, PyObject* other) {
  CHECK_SETSET_OR_ERROR(other);
  RETURN_SELF_SETSET(self, other, _other, (*self->ss) %= (*_other->ss));
}

static PyObject* setset_isdisjoint(PySetsetObject* self, PyObject* other) {
  CHECK_SETSET_OR_ERROR(other);
  RETURN_TRUE_IF(self, other, _other, self->ss->is_disjoint(*_other->ss));
}

static PyObject* setset_issubset(PySetsetObject* self, PyObject* other) {
  CHECK_SETSET_OR_ERROR(other);
  RETURN_TRUE_IF(self, other, _other, self->ss->is_subset(*_other->ss));
}

static PyObject* setset_issuperset(PySetsetObject* self, PyObject* other) {
  CHECK_SETSET_OR_ERROR(other);
  RETURN_TRUE_IF(self, other, _other, self->ss->is_superset(*_other->ss));
}

static int setset_nonzero(PySetsetObject* self) {
  return !self->ss->empty();
}

static Py_ssize_t setset_len(PyObject* obj) {
  PySetsetObject* self = reinterpret_cast<PySetsetObject*>(obj);
  long long int len = strtoll(self->ss->size().c_str(), NULL, 0);
  if (len != LLONG_MAX) {
    return len;
  } else {
    PyErr_SetString(PyExc_OverflowError, "overflow, use obj.len()");
    return -1;
  }
}

static PyObject* setset_len2(PySetsetObject* self, PyObject* args) {
  PyObject* obj = NULL;
  if (!PyArg_ParseTuple(args, "|O", &obj)) return NULL;
  if (obj == NULL || obj == Py_None) {
    string size = self->ss->size();
    vector<char> buf;
    for (string::const_iterator c = size.begin(); c != size.end(); ++c)
      buf.push_back(*c);
    buf.push_back('\0');
    return PyLong_FromString(buf.data(), NULL, 0);
  } else if (PyInt_Check(obj)) {
    int len = PyLong_AsLong(obj);
    RETURN_NEW_SETSET(self, self->ss->set_size(len));
  } else {
    PyErr_SetString(PyExc_TypeError, "not int");
    return NULL;
  }
}

static PyObject* setset_iter(PySetsetObject* self) {
  PySetsetIterObject* ssi = PyObject_New(PySetsetIterObject, &PySetsetIter_Type);
  if (ssi == NULL) return NULL;
  ssi->it = new setset::iterator(self->ss->begin());
  if (ssi->it == NULL) {
    PyErr_NoMemory();
    return NULL;
  }
  return reinterpret_cast<PyObject*>(ssi);
}

static PyObject* setset_rand_iter(PySetsetObject* self) {
  PySetsetIterObject* ssi = PyObject_New(PySetsetIterObject, &PySetsetIter_Type);
  if (ssi == NULL) return NULL;
  ssi->it = new setset::random_iterator(self->ss->begin_randomly());
  if (ssi->it == NULL) {
    PyErr_NoMemory();
    return NULL;
  }
  return reinterpret_cast<PyObject*>(ssi);
}

static PyObject* setset_optimize(PySetsetObject* self, PyObject* weights,
                                 bool is_maximizing) {
  PyObject* i = PyObject_GetIter(weights);
  if (i == NULL) return NULL;
  PyObject* eo;
  vector<double> w;
  while ((eo = PyIter_Next(i))) {
    if (PyFloat_Check(eo)) {
      w.push_back(PyFloat_AsDouble(eo));
    }
    else if (PyLong_Check(eo)) {
      w.push_back(static_cast<double>(PyLong_AsLong(eo)));
    }
    else if (PyInt_Check(eo)) {
      w.push_back(static_cast<double>(PyInt_AsLong(eo)));
    }
    else {
      PyErr_SetString(PyExc_TypeError, "not a number");
      Py_DECREF(eo);
      return NULL;
    }
    Py_DECREF(eo);
  }
  Py_DECREF(i);
  PySetsetIterObject* ssi = PyObject_New(PySetsetIterObject, &PySetsetIter_Type);
  if (ssi == NULL) return NULL;
  ssi->it = new setset::weighted_iterator(
      is_maximizing ? self->ss->begin_from_max(w) : self->ss->begin_from_min(w));
  if (ssi->it == NULL) {
    PyErr_NoMemory();
    return NULL;
  }
  return reinterpret_cast<PyObject*>(ssi);
}

static PyObject* setset_max_iter(PySetsetObject* self, PyObject* weights) {
  return setset_optimize(self, weights, true);
}

static PyObject* setset_min_iter(PySetsetObject* self, PyObject* weights) {
  return setset_optimize(self, weights, false);
}

// If an item in o is equal to value, return 1, otherwise return 0. On error, return -1.
static int setset_contains(PySetsetObject* self, PyObject* obj) {
  if (PyAnySet_Check(obj)) {
    set<int> s;
    if (setset_parse_set(obj, &s) == -1) return -1;
    return self->ss->find(s) != self->ss->end() ? 1 : 0;
  } else if (PyInt_Check(obj)) {
    int e = PyLong_AsLong(obj);
    return self->ss->supersets(e) != setset() ? 1 : 0;
  } else {
    PyErr_SetString(PyExc_TypeError, "not set nor int");
    return -1;
  }
}

static PyObject* setset_add(PySetsetObject* self, PyObject* obj) {
  if (PyAnySet_Check(obj)) {
    set<int> s;
    if (setset_parse_set(obj, &s) == -1) return NULL;
    self->ss->insert(s);
  } else if (PyInt_Check(obj)) {
    int e = PyLong_AsLong(obj);
    self->ss->insert(e);
  } else {
    PyErr_SetString(PyExc_TypeError, "not set nor int");
    return NULL;
  }
  Py_RETURN_NONE;
}

static PyObject* setset_remove(PySetsetObject* self, PyObject* obj) {
  if (PyAnySet_Check(obj)) {
    set<int> s;
    if (setset_parse_set(obj, &s) == -1) return NULL;
    if (self->ss->erase(s) == 0) {
      PyErr_SetString(PyExc_KeyError, "not found");
      return NULL;
    }
    self->ss->erase(s);
  } else if (PyInt_Check(obj)) {
    int e = PyLong_AsLong(obj);
    if (self->ss->supersets(e).empty()) {
      PyErr_SetString(PyExc_KeyError, "not found");
      return NULL;
    }
    self->ss->erase(e);
  } else {
    PyErr_SetString(PyExc_TypeError, "not set nor int");
    return NULL;
  }
  Py_RETURN_NONE;
}

static PyObject* setset_discard(PySetsetObject* self, PyObject* obj) {
  if (PyAnySet_Check(obj)) {
    set<int> s;
    if (setset_parse_set(obj, &s) == -1) return NULL;
    self->ss->erase(s);
  } else if (PyInt_Check(obj)) {
    int e = PyLong_AsLong(obj);
    self->ss->erase(e);
  } else {
    PyErr_SetString(PyExc_TypeError, "not set nor int");
    return NULL;
  }
  Py_RETURN_NONE;
}

static PyObject* setset_pop(PySetsetObject* self) {
  setset::iterator i = self->ss->begin();
  if (i == self->ss->end()) {
    PyErr_SetString(PyExc_KeyError, "'pop' from an empty set");
    return NULL;
  }
  set<int> s = *i;
  self->ss->erase(s);
  return setset_build_set(s);
}

static PyObject* setset_clear(PySetsetObject* self) {
  self->ss->clear();
  Py_RETURN_NONE;
}

static PyObject* setset_flip(PySetsetObject* self, PyObject* args) {
  PyObject* obj = NULL;
  if (!PyArg_ParseTuple(args, "|O", &obj)) return NULL;
  if (obj == NULL || obj == Py_None) {
    self->ss->flip();
  } else if (PyInt_Check(obj)) {
    int e = PyLong_AsLong(obj);
    self->ss->flip(e);
  } else {
    PyErr_SetString(PyExc_TypeError, "not int");
    return NULL;
  }
  Py_RETURN_NONE;
}

static PyObject* setset_minimal(PySetsetObject* self) {
  RETURN_NEW_SETSET(self, self->ss->minimal());
}

static PyObject* setset_maximal(PySetsetObject* self) {
  RETURN_NEW_SETSET(self, self->ss->maximal());
}

static PyObject* setset_hitting(PySetsetObject* self) {
  RETURN_NEW_SETSET(self, self->ss->hitting());
}

static PyObject* setset_smaller(PySetsetObject* self, PyObject* io) {
  CHECK_OR_ERROR(io, PyInt_Check, "int", NULL);
  int set_size = PyLong_AsLong(io);
  if (set_size < 0) {
    PyErr_SetString(PyExc_ValueError, "not unsigned int");
    return NULL;
  }
  RETURN_NEW_SETSET(self, self->ss->smaller(set_size));
}

static PyObject* setset_larger(PySetsetObject* self, PyObject* io) {
  CHECK_OR_ERROR(io, PyInt_Check, "int", NULL);
  int set_size = PyLong_AsLong(io);
  if (set_size < 0) {
    PyErr_SetString(PyExc_ValueError, "not unsigned int");
    return NULL;
  }
  RETURN_NEW_SETSET(self, self->ss->larger(set_size));
}

static PyObject* setset_set_size(PySetsetObject* self, PyObject* io) {
  CHECK_OR_ERROR(io, PyInt_Check, "int", NULL);
  int set_size = PyLong_AsLong(io);
  if (set_size < 0) {
    PyErr_SetString(PyExc_ValueError, "not unsigned int");
    return NULL;
  }
  RETURN_NEW_SETSET(self, self->ss->set_size(set_size));
}

static PyObject* setset_join(PySetsetObject* self, PyObject* other) {
  CHECK_SETSET_OR_ERROR(other);
  RETURN_NEW_SETSET2(self, other, _other, self->ss->join(*_other->ss));
}

static PyObject* setset_meet(PySetsetObject* self, PyObject* other) {
  CHECK_SETSET_OR_ERROR(other);
  RETURN_NEW_SETSET2(self, other, _other, self->ss->meet(*_other->ss));
}

static PyObject* setset_subsets(PySetsetObject* self, PyObject* other) {
  CHECK_SETSET_OR_ERROR(other);
  RETURN_NEW_SETSET2(self, other, _other, self->ss->subsets(*_other->ss));
}

static PyObject* setset_supersets(PySetsetObject* self, PyObject* obj) {
  if (PySetset_Check(obj)) {
    RETURN_NEW_SETSET2(self, obj, _obj, self->ss->supersets(*_obj->ss));
  } else if (PyInt_Check(obj)) {
    int e = PyLong_AsLong(obj);
    RETURN_NEW_SETSET(self, self->ss->supersets(e));
  } else {
    PyErr_SetString(PyExc_TypeError, "not setset nor int");
    return NULL;
  }
}

static PyObject* setset_non_subsets(PySetsetObject* self, PyObject* other) {
  CHECK_SETSET_OR_ERROR(other);
  RETURN_NEW_SETSET2(self, other, _other, self->ss->non_subsets(*_other->ss));
}

static PyObject* setset_non_supersets(PySetsetObject* self, PyObject* obj) {
  if (PySetset_Check(obj)) {
    RETURN_NEW_SETSET2(self, obj, _obj, self->ss->non_supersets(*_obj->ss));
  } else if (PyInt_Check(obj)) {
    int e = PyLong_AsLong(obj);
    RETURN_NEW_SETSET(self, self->ss->non_supersets(e));
  } else {
    PyErr_SetString(PyExc_TypeError, "not setset nor int");
    return NULL;
  }
}

static PyObject* setset_choice(PySetsetObject* self) {
  setset::iterator i = self->ss->begin();
  if (i == self->ss->end()) {
    PyErr_SetString(PyExc_KeyError, "'choice' from an empty set");
    return NULL;
  }
  set<int> s = *i;
  return setset_build_set(s);
}

static PyObject* setset_probability(PySetsetObject* self,
                                    PyObject* probabilities) {
  PyObject* i = PyObject_GetIter(probabilities);
  if (i == NULL) return NULL;
  PyObject* eo;
  vector<double> p;
  while ((eo = PyIter_Next(i))) {
    if (PyFloat_Check(eo)) {
      p.push_back(PyFloat_AsDouble(eo));
    }
    else if (PyLong_Check(eo)) {
      p.push_back(static_cast<double>(PyLong_AsLong(eo)));
    }
    else if (PyInt_Check(eo)) {
      p.push_back(static_cast<double>(PyInt_AsLong(eo)));
    }
    else {
      PyErr_SetString(PyExc_TypeError, "not a number");
      Py_DECREF(eo);
      return NULL;
    }
    Py_DECREF(eo);
  }
  Py_DECREF(i);
  return PyFloat_FromDouble(self->ss->probability(p));
}

static PyObject* setset_dump(PySetsetObject* self, PyObject* obj) {
  CHECK_OR_ERROR(obj, PyFile_Check, "file", NULL);
#if IS_PY3 == 1
  int fd = PyObject_AsFileDescriptor(obj);
  FILE* fp = fdopen(dup(fd), "w");
#else
  FILE* fp = PyFile_AsFile(obj);
  PyFileObject* file = reinterpret_cast<PyFileObject*>(obj);
  PyFile_IncUseCount(file);
#endif
  Py_BEGIN_ALLOW_THREADS;
  self->ss->dump(fp);
  Py_END_ALLOW_THREADS;
#if IS_PY3 == 1
  fclose(fp);
#else
  PyFile_DecUseCount(file);
#endif
  Py_RETURN_NONE;
}

static PyObject* setset_dumps(PySetsetObject* self) {
  stringstream sstr;
  self->ss->dump(sstr);
  return PyStr_FromString(sstr.str().c_str());
}

static PyObject* setset_load(PySetsetObject* self, PyObject* obj) {
  CHECK_OR_ERROR(obj, PyFile_Check, "file", NULL);
#if IS_PY3 == 1
  int fd = PyObject_AsFileDescriptor(obj);
  FILE* fp = fdopen(dup(fd), "r");
#else
  FILE* fp = PyFile_AsFile(obj);
  PyFileObject* file = reinterpret_cast<PyFileObject*>(obj);
  PyFile_IncUseCount(file);
#endif
  PySetsetObject* ret;
  Py_BEGIN_ALLOW_THREADS;
  ret = reinterpret_cast<PySetsetObject*>(
      PySetset_Type.tp_alloc(&PySetset_Type, 0));
  ret->ss = new setset(setset::load(fp));
  Py_END_ALLOW_THREADS;
#if IS_PY3 == 1
  fclose(fp);
#else
  PyFile_DecUseCount(file);
#endif
  return reinterpret_cast<PyObject*>(ret);
}

static PyObject* setset_loads(PySetsetObject* self, PyObject* obj) {
  CHECK_OR_ERROR(obj, PyStr_Check, "str", NULL);
  stringstream sstr(PyStr_AsString(obj));
  PySetsetObject* ret = reinterpret_cast<PySetsetObject*>(
      PySetset_Type.tp_alloc(&PySetset_Type, 0));
  ret->ss = new setset(setset::load(sstr));
  return reinterpret_cast<PyObject*>(ret);
}

static PyObject* setset_enum(PySetsetObject* self, PyObject* obj) {
  CHECK_OR_ERROR(obj, PyFile_Check, "file", NULL);
#if IS_PY3 == 1
  int fd = PyObject_AsFileDescriptor(obj);
  FILE* fp = fdopen(fd, "r");
#else
  FILE* fp = PyFile_AsFile(obj);
  PyFileObject* file = reinterpret_cast<PyFileObject*>(obj);
  PyFile_IncUseCount(file);
#endif
  Py_BEGIN_ALLOW_THREADS;
  string name = Py_TYPE(self)->tp_name;
  self->ss->_enum(fp, std::make_pair((name + "([").c_str(), "])"),
                  std::make_pair("set([", "])"));
  Py_END_ALLOW_THREADS;
#if IS_PY3 == 0
  PyFile_DecUseCount(file);
#endif
  Py_RETURN_NONE;
}

static PyObject* setset_enums(PySetsetObject* self) {
  stringstream sstr;
  string name = Py_TYPE(self)->tp_name;
  self->ss->_enum(sstr, std::make_pair((name + "([").c_str(), "])"),
                  std::make_pair("set([", "])"));
  return PyStr_FromString(sstr.str().c_str());
}

static PyObject* setset_repr(PySetsetObject* self) {
  return PyStr_FromFormat("<%s object of %p>", Py_TYPE(self)->tp_name,
                             reinterpret_cast<void*>(self->ss->id()));
}
/*
static long setset_hash(PyObject* self) {
  PySetsetObject* sso = reinterpret_cast<PySetsetObject*>(self);
  return sso->ss->id();
}
*/
#if IS_PY3 == 0
static int setset_nocmp(PyObject* self, PyObject* other) {
  PyErr_SetString(PyExc_TypeError, "cannot compare using cmp()");
  return -1;
}
#endif

static PyObject* setset_richcompare(PySetsetObject* self, PyObject* obj, int op) {
  PySetsetObject* sso;
  if(!PySetset_Check(obj)) {
    if (op == Py_EQ) Py_RETURN_FALSE;
    if (op == Py_NE) Py_RETURN_TRUE;
    PyErr_SetString(PyExc_TypeError, "can only compare to set of sets");
    return NULL;
  }
  sso = reinterpret_cast<PySetsetObject*>(obj);
  switch (op) {
    case Py_EQ:
      if (*self->ss == *sso->ss) Py_RETURN_TRUE;
      else Py_RETURN_FALSE;
    case Py_NE:
      if (*self->ss != *sso->ss) Py_RETURN_TRUE;
      else Py_RETURN_FALSE;
    case Py_LE:
      if (*self->ss <= *sso->ss) Py_RETURN_TRUE;
      else Py_RETURN_FALSE;
    case Py_GE:
      if (*self->ss >= *sso->ss) Py_RETURN_TRUE;
      else Py_RETURN_FALSE;
    case Py_LT:
      if (*self->ss < *sso->ss) Py_RETURN_TRUE;
      else Py_RETURN_FALSE;
    case Py_GT:
      if (*self->ss > *sso->ss) Py_RETURN_TRUE;
      else Py_RETURN_FALSE;
  }
  Py_INCREF(Py_NotImplemented);
  return Py_NotImplemented;
}

static PyMemberDef setset_members[] = {
  {NULL}  /* Sentinel */
};

static PyMethodDef setset_methods[] = {
  {"copy", reinterpret_cast<PyCFunction>(setset_copy), METH_NOARGS, ""},
  {"invert", reinterpret_cast<PyCFunction>(setset_invert), METH_NOARGS, ""},
  {"union", reinterpret_cast<PyCFunction>(setset_union_multi), METH_VARARGS, ""},
  {"update", reinterpret_cast<PyCFunction>(setset_update_multi), METH_VARARGS, ""},
  {"intersection", reinterpret_cast<PyCFunction>(setset_intersection_multi), METH_VARARGS, ""},
  {"intersection_update", reinterpret_cast<PyCFunction>(setset_intersection_update_multi), METH_VARARGS, ""},
  {"difference", reinterpret_cast<PyCFunction>(setset_difference_multi), METH_VARARGS, ""},
  {"difference_update", reinterpret_cast<PyCFunction>(setset_difference_update_multi), METH_VARARGS, ""},
  {"symmetric_difference", reinterpret_cast<PyCFunction>(setset_symmetric_difference_multi), METH_VARARGS, ""},
  {"symmetric_difference_update", reinterpret_cast<PyCFunction>(setset_symmetric_difference_update_multi), METH_VARARGS, ""},
  {"quotient", reinterpret_cast<PyCFunction>(setset_quotient), METH_O, ""},
  {"quotient_update", reinterpret_cast<PyCFunction>(setset_quotient_update), METH_O, ""},
  {"remainder", reinterpret_cast<PyCFunction>(setset_remainder), METH_O, ""},
  {"remainder_update", reinterpret_cast<PyCFunction>(setset_remainder_update), METH_O, ""},
  {"isdisjoint", reinterpret_cast<PyCFunction>(setset_isdisjoint), METH_O, ""},
  {"issubset", reinterpret_cast<PyCFunction>(setset_issubset), METH_O, ""},
  {"issuperset", reinterpret_cast<PyCFunction>(setset_issuperset), METH_O, ""},
  {"len", reinterpret_cast<PyCFunction>(setset_len2), METH_VARARGS, ""},
  {"iter", reinterpret_cast<PyCFunction>(setset_iter), METH_NOARGS, ""},
  {"rand_iter", reinterpret_cast<PyCFunction>(setset_rand_iter), METH_NOARGS, ""},
  {"max_iter", reinterpret_cast<PyCFunction>(setset_max_iter), METH_O, ""},
  {"min_iter", reinterpret_cast<PyCFunction>(setset_min_iter), METH_O, ""},
  {"add", reinterpret_cast<PyCFunction>(setset_add), METH_O, ""},
  {"remove", reinterpret_cast<PyCFunction>(setset_remove), METH_O, ""},
  {"discard", reinterpret_cast<PyCFunction>(setset_discard), METH_O, ""},
  {"pop", reinterpret_cast<PyCFunction>(setset_pop), METH_NOARGS, ""},
  {"clear", reinterpret_cast<PyCFunction>(setset_clear), METH_NOARGS, ""},
  {"minimal", reinterpret_cast<PyCFunction>(setset_minimal), METH_NOARGS, ""},
  {"maximal", reinterpret_cast<PyCFunction>(setset_maximal), METH_NOARGS, ""},
  {"hitting", reinterpret_cast<PyCFunction>(setset_hitting), METH_NOARGS, ""},
  {"smaller", reinterpret_cast<PyCFunction>(setset_smaller), METH_O, ""},
  {"larger", reinterpret_cast<PyCFunction>(setset_larger), METH_O, ""},
  {"set_size", reinterpret_cast<PyCFunction>(setset_set_size), METH_O, ""},
  {"flip", reinterpret_cast<PyCFunction>(setset_flip), METH_VARARGS, ""},
  {"join", reinterpret_cast<PyCFunction>(setset_join), METH_O, ""},
  {"meet", reinterpret_cast<PyCFunction>(setset_meet), METH_O, ""},
  {"subsets", reinterpret_cast<PyCFunction>(setset_subsets), METH_O, ""},
  {"supersets", reinterpret_cast<PyCFunction>(setset_supersets), METH_O, ""},
  {"non_subsets", reinterpret_cast<PyCFunction>(setset_non_subsets), METH_O, ""},
  {"non_supersets", reinterpret_cast<PyCFunction>(setset_non_supersets), METH_O, ""},
  {"choice", reinterpret_cast<PyCFunction>(setset_choice), METH_NOARGS, ""},
  {"probability", reinterpret_cast<PyCFunction>(setset_probability), METH_O, ""},
  {"dump", reinterpret_cast<PyCFunction>(setset_dump), METH_O, ""},
  {"dumps", reinterpret_cast<PyCFunction>(setset_dumps), METH_NOARGS, ""},
  {"_enum", reinterpret_cast<PyCFunction>(setset_enum), METH_O, ""},
  {"_enums", reinterpret_cast<PyCFunction>(setset_enums), METH_NOARGS, ""},
  {NULL}  /* Sentinel */
};

static PyNumberMethods setset_as_number = {
  0,                                  /*nb_add*/
  reinterpret_cast<binaryfunc>(setset_difference), /*nb_subtract*/
  0,                                  /*nb_multiply*/
#if IS_PY3 == 0
  reinterpret_cast<binaryfunc>(setset_quotient), /*nb_divide*/
#endif
  reinterpret_cast<binaryfunc>(setset_remainder), /*nb_remainder*/
  0,                                  /*nb_divmod*/
  0,                                  /*nb_power*/
  0,                                  /*nb_negative*/
  0,                                  /*nb_positive*/
  0,                                  /*nb_absolute*/
  reinterpret_cast<inquiry>(setset_nonzero), /*nb_nonzero or nb_bool*/
  reinterpret_cast<unaryfunc>(setset_invert), /*nb_invert*/
  0,                                  /*nb_lshift*/
  0,                                  /*nb_rshift*/
  reinterpret_cast<binaryfunc>(setset_intersection), /*nb_and*/
  reinterpret_cast<binaryfunc>(setset_symmetric_difference), /*nb_xor*/
  reinterpret_cast<binaryfunc>(setset_union), /*nb_or*/
#if IS_PY3 == 0
  0/*reinterpret_cast<coercion>(Py_TPFLAGS_CHECKTYPES)*/, /*nb_coerce*/
#endif
  0,                                  /*nb_int*/
  0,                                  /*nb_long or *nb_reserved*/
  0,                                  /*nb_float*/
#if IS_PY3 == 0
  0,                                  /*nb_oct*/
  0,                                  /*nb_hex*/
#endif
  0,                                  /*nb_inplace_add*/
  reinterpret_cast<binaryfunc>(setset_difference_update), /*nb_inplace_subtract*/
  0,                                  /*nb_inplace_multiply*/
#if IS_PY3 == 0
  reinterpret_cast<binaryfunc>(setset_quotient_update), /*nb_inplace_divide*/
#endif
  reinterpret_cast<binaryfunc>(setset_remainder_update), /*nb_inplace_remainder*/
  0,                                  /*nb_inplace_power*/
  0,                                  /*nb_inplace_lshift*/
  0,                                  /*nb_inplace_rshift*/
  reinterpret_cast<binaryfunc>(setset_intersection_update), /*nb_inplace_and*/
  reinterpret_cast<binaryfunc>(setset_symmetric_difference_update), /*nb_inplace_xor*/
  reinterpret_cast<binaryfunc>(setset_update), /*nb_inplace_or*/
#if IS_PY3 == 1
  0, /*nb_floor_divide*/
  reinterpret_cast<binaryfunc>(setset_quotient), /*nb_true_divide*/
  0, /*nb_inplace_floor_divide*/
  reinterpret_cast<binaryfunc>(setset_quotient_update), /*nb_inplace_true_divide*/
  0 /*nb_index*/
// for 3.5?
//  0, /*nb_matrix_multiply*/
//  0 /*nb_inplace_matrix_multiply*/
#endif
};

static PySequenceMethods setset_as_sequence = {
  setset_len,                         /* sq_length */
  0,                                  /* sq_concat */
  0,                                  /* sq_repeat */
  0,                                  /* sq_item */
  0,                                  /* sq_slice */
  0,                                  /* sq_ass_item */
  0,                                  /* sq_ass_slice */
  reinterpret_cast<objobjproc>(setset_contains), /* sq_contains */
};

PyDoc_STRVAR(setset_doc,
"Hidden class to implement graphillion classes.\n\
\n\
A setset object stores a set of sets.  A set element must be a\n\
positive number.");

#ifdef WIN32
__declspec(dllexport)
#endif
PyTypeObject PySetset_Type = {
  PyVarObject_HEAD_INIT(NULL, 0)
  "_graphillion.setset",              /*tp_name*/
  sizeof(PySetsetObject),             /*tp_basicsize*/
  0,                                  /*tp_itemsize*/
  reinterpret_cast<destructor>(setset_dealloc), /*tp_dealloc*/
  0,                                  /*tp_print*/
  0,                                  /*tp_getattr*/
  0,                                  /*tp_setattr*/
#if IS_PY3 == 1
  0,                                  /*tp_reserved at 3.4*/
#else
  setset_nocmp,                       /*tp_compare*/
#endif
  reinterpret_cast<reprfunc>(setset_repr), /*tp_repr*/
  &setset_as_number,                  /*tp_as_number*/
  &setset_as_sequence,                /*tp_as_sequence*/
  0,                                  /*tp_as_mapping*/
  0,                                  /*tp_hash */
  0,                                  /*tp_call*/
  0,                                  /*tp_str*/
  0,                                  /*tp_getattro*/
  0,                                  /*tp_setattro*/
  0,                                  /*tp_as_buffer*/
  Py_TPFLAGS_DEFAULT | Py_TPFLAGS_BASETYPE | Py_TPFLAGS_CHECKTYPES, /*tp_flags*/
  setset_doc,                         /* tp_doc */
  0,		                      /* tp_traverse */
  0,		                      /* tp_clear */
  reinterpret_cast<richcmpfunc>(setset_richcompare), /* tp_richcompare */
  0,		                      /* tp_weaklistoffset */
  0,                                  /* tp_iter */
  0,                                  /* tp_iternext */
  setset_methods,                     /* tp_methods */
  setset_members,                     /* tp_members */
  0,                                  /* tp_getset */
  0,                                  /* tp_base */
  0,                                  /* tp_dict */
  0,                                  /* tp_descr_get */
  0,                                  /* tp_descr_set */
  0,                                  /* tp_dictoffset */
  reinterpret_cast<initproc>(setset_init), /* tp_init */
  PyType_GenericAlloc,                /* tp_alloc */
  setset_new,                         /* tp_new */
#ifdef IS_PY3
  0, /* tp_free */
  0, /* tp_is_gc */
  0, /* *tp_bases */
  0, /* *tp_mro */
  0, /* *tp_cache */
  0, /* *tp_subclasses */
  0, /* *tp_weaklist */
  0, /* tp_version_tag */
  0, /* tp_finalize */
#endif
};

static PyObject* setset_elem_limit(PyObject*) {
  return PyInt_FromLong(setset::elem_limit());
}

static PyObject* setset_num_elems(PyObject*, PyObject* args) {
  PyObject* obj = NULL;
  if (!PyArg_ParseTuple(args, "|O", &obj)) return NULL;
  if (obj == NULL) {
    return PyInt_FromLong(setset::num_elems());
  } else {
    setset::num_elems(PyInt_AsLong(obj));
    Py_RETURN_NONE;
  }
}

static PyObject* graphset_graphs(PyObject*, PyObject* args, PyObject* kwds) {
  static char s1[] = "graph";
  static char s2[] = "vertex_groups";
  static char s3[] = "degree_constraints";
  static char s4[] = "num_edges";
  static char s5[] = "num_comps";
  static char s6[] = "no_loop";
  static char s7[] = "search_space";
  static char s8[] = "linear_constraints";
  static char* kwlist[9] = {s1, s2, s3, s4, s5, s6, s7, s8, NULL};
  PyObject* graph_obj = NULL;
  PyObject* vertex_groups_obj = NULL;
  PyObject* degree_constraints_obj = NULL;
  PyObject* num_edges_obj = NULL;
  int num_comps = -1, no_loop = 0;
  PyObject* search_space_obj = NULL;
  PyObject* linear_constraints_obj = NULL;
  if (!PyArg_ParseTupleAndKeywords(args, kwds, "O|OOOiiOO", kwlist, &graph_obj,
                                   &vertex_groups_obj, &degree_constraints_obj,
                                   &num_edges_obj, &num_comps, &no_loop,
                                   &search_space_obj, &linear_constraints_obj))
    return NULL;

  vector<pair<string, string> > graph;
  if (graph_obj == NULL || graph_obj == Py_None) {
    PyErr_SetString(PyExc_TypeError, "no graph");
    return NULL;
  }
  PyObject* i = PyObject_GetIter(graph_obj);
  if (i == NULL) return NULL;
  PyObject* eo;
  while ((eo = PyIter_Next(i))) {
    PyObject* j = PyObject_GetIter(eo);
    if (j == NULL) return NULL;
    vector<string> e;
    PyObject* vo;
    while ((vo = PyIter_Next(j))) {
      if (!PyBytes_Check(vo)) {
        PyErr_SetString(PyExc_TypeError, "invalid graph");
        return NULL;
      }
      string v = PyBytes_AsString(vo);
      if (v.find(',') != string::npos) {
        PyErr_SetString(PyExc_TypeError, "invalid vertex in the graph");
        return NULL;
      }
      e.push_back(v);
    }
    assert(e.size() == 2);
    graph.push_back(make_pair(e[0], e[1]));
  }

  vector<vector<string> > vertex_groups_entity;
  vector<vector<string> >* vertex_groups = NULL;
  if (vertex_groups_obj != NULL && vertex_groups_obj != Py_None) {
    vertex_groups = &vertex_groups_entity;
    PyObject* i = PyObject_GetIter(vertex_groups_obj);
    if (i == NULL) return NULL;
    PyObject* uo;
    while ((uo = PyIter_Next(i))) {
      PyObject* j = PyObject_GetIter(uo);
      if (j == NULL) return NULL;
      vector<string> v;
      PyObject* vo;
      while ((vo = PyIter_Next(j))) {
        if (!PyBytes_Check(vo)) {
          PyErr_SetString(PyExc_TypeError, "invalid vertex groups");
          return NULL;
        }
        string vertex = PyBytes_AsString(vo);
        v.push_back(vertex);
      }
      vertex_groups->push_back(v);
    }
  }

  map<string, Range> degree_constraints_entity;
  map<string, Range>* degree_constraints = NULL;
  if (degree_constraints_obj != NULL && degree_constraints_obj != Py_None) {
    degree_constraints = &degree_constraints_entity;
    PyObject* vo;
    PyObject* lo;
    Py_ssize_t pos = 0;
    while (PyDict_Next(degree_constraints_obj, &pos, &vo, &lo)) {
      if (!PyBytes_Check(vo)) {
        PyErr_SetString(PyExc_TypeError, "invalid vertex in degree constraints");
        return NULL;
      }
      string vertex = PyBytes_AsString(vo);
      PyObject* i = PyObject_GetIter(lo);
      if (i == NULL) return NULL;
      vector<int> r;
      PyObject* io;
      while ((io = PyIter_Next(i))) {
        if (!PyInt_Check(io)) {
          Py_DECREF(io);
          PyErr_SetString(PyExc_TypeError, "invalid degree in degree constraints");
          return NULL;
        }
        r.push_back(PyInt_AsLong(io));
      }
      (*degree_constraints)[vertex] = Range(r[0], r[1], r[2]);
    }
  }

  Range num_edges_entity;
  Range* num_edges = NULL;
  if (num_edges_obj != NULL && num_edges_obj != Py_None) {
    num_edges = &num_edges_entity;
    vector<int> r;
    PyObject* i = PyObject_GetIter(num_edges_obj);
    PyObject* io;
    while ((io = PyIter_Next(i))) {
      if (!PyInt_Check(io)) {
        Py_DECREF(io);
        PyErr_SetString(PyExc_TypeError, "invalid number of edges");
        return NULL;
      }
      r.push_back(PyInt_AsLong(io));
    }
    *num_edges = Range(r[0], r[1], r[2]);
  }

  setset* search_space = NULL;
  if (search_space_obj != NULL && search_space_obj != Py_None)
    search_space = reinterpret_cast<PySetsetObject*>(search_space_obj)->ss;

  vector<linear_constraint_t> linear_constraints_entity;
  vector<linear_constraint_t>* linear_constraints = NULL;
  if (linear_constraints_obj != NULL && linear_constraints_obj != Py_None) {
    linear_constraints = &linear_constraints_entity;
    PyObject* i = PyObject_GetIter(linear_constraints_obj);
    if (i == NULL) return NULL;
    PyObject* co;
    while ((co = PyIter_Next(i))) {
      linear_constraints->push_back(linear_constraint_t());
      linear_constraint_t& c = linear_constraints->back();
      vector<weighted_edge_t>& expr = c.first;
      pair<double,double>& range = c.second;
      PyObject* lo = PySequence_GetItem(co, 0);
      if (lo == NULL) return NULL;
      PyObject* j = PyObject_GetIter(lo);
      if (j == NULL) return NULL;
      PyObject* eo;
      while ((eo = PyIter_Next(j))) {
        PyObject* uo = PySequence_GetItem(eo, 0);
        if (uo == NULL || !PyBytes_Check(uo)) return NULL;
        string u = PyBytes_AsString(uo);
        PyObject* vo = PySequence_GetItem(eo, 1);
        if (vo == NULL || !PyBytes_Check(vo)) return NULL;
        string v = PyBytes_AsString(vo);
        PyObject* wo = PySequence_GetItem(eo, 2);
        if (wo == NULL || !PyFloat_Check(wo)) return NULL;
        double w = PyFloat_AsDouble(wo);
        expr.push_back(make_pair(make_pair(u, v), w));
      }
      PyObject* ro = PySequence_GetItem(co, 1);
      if (ro == NULL) return NULL;
      PyObject* r0o = PySequence_GetItem(ro, 0);
      if (r0o == NULL || !PyFloat_Check(r0o)) return NULL;
      range.first = PyFloat_AsDouble(r0o);
      PyObject* r1o = PySequence_GetItem(ro, 1);
      if (r1o == NULL || !PyFloat_Check(r1o)) return NULL;
      range.second = PyFloat_AsDouble(r1o);
    }
  }

  setset ss = SearchGraphs(graph, vertex_groups, degree_constraints, num_edges,
                           num_comps, no_loop, search_space,
                           linear_constraints);

  PySetsetObject* ret = reinterpret_cast<PySetsetObject*>
      (PySetset_Type.tp_alloc(&PySetset_Type, 0));
  ret->ss = new setset(ss);
  return reinterpret_cast<PyObject*>(ret);
}

static PyObject* graphset_show_messages(PySetsetObject* self, PyObject* obj) {
  int ret = graphillion::ShowMessages(PyObject_IsTrue(obj));
  if (ret) Py_RETURN_TRUE;
  else Py_RETURN_FALSE;
}

<<<<<<< HEAD
static PyObject* graph_partitions(PyObject*, PyObject* args, PyObject* kwds){
  static char s1[] = "graph";
  static char s2[] = "num_comp_lb";
  static char s3[] = "num_comp_ub";
  static char* kwlist[4] = {s1, s2, s3, NULL};
  PyObject* graph_obj = NULL;
  int num_comp_lb = 1;
  int num_comp_ub = std::numeric_limits<int16_t>::max();
  if(!PyArg_ParseTupleAndKeywords(args, kwds, "O|ii", kwlist, &graph_obj, &num_comp_lb, &num_comp_ub)){
    return NULL;
  }
  if (num_comp_lb < 1){
    PyErr_SetString(PyExc_TypeError, "not positive integer");
    return NULL;
  }
  if (num_comp_ub < num_comp_lb) {
    PyErr_SetString(PyExc_TypeError, "lower bound is larger than upper bound");
    return NULL;
  }
  if(std::numeric_limits<int16_t>::max() < num_comp_ub){
    PyErr_SetString(PyExc_TypeError, "too many components");
    return NULL;
  }

  vector<pair<string, string> > graph;
  if (graph_obj == NULL || graph_obj == Py_None) {
    PyErr_SetString(PyExc_TypeError, "no graph");
    return NULL;
  }
  PyObject* i = PyObject_GetIter(graph_obj);
  if (i == NULL) return NULL;
  PyObject* eo;
  while ((eo = PyIter_Next(i))) {
    PyObject* j = PyObject_GetIter(eo);
    if (j == NULL) return NULL;
    vector<string> e;
    PyObject* vo;
    while ((vo = PyIter_Next(j))) {
      if (!PyBytes_Check(vo)) {
        PyErr_SetString(PyExc_TypeError, "invalid graph");
        return NULL;
      }
      string v = PyBytes_AsString(vo);
      if (v.find(',') != string::npos) {
        PyErr_SetString(PyExc_TypeError, "invalid vertex in the graph");
        return NULL;
      }
      e.push_back(v);
    }
    assert(e.size() == 2);
    graph.push_back(make_pair(e[0], e[1]));
  }

  auto ss = graphillion::SearchPartitions(graph, num_comp_lb, num_comp_ub);
  PySetsetObject* ret = reinterpret_cast<PySetsetObject*>
      (PySetset_Type.tp_alloc(&PySetset_Type, 0));
  ret->ss = new setset(ss);
  return reinterpret_cast<PyObject*>(ret);
}

static PyObject* balanced_partitions(PyObject*, PyObject* args, PyObject* kwds) {
  static char s1[] = "graph";
  static char s2[] = "weight_list";
  static char s3[] = "ratio";
  static char s4[] = "lower";
  static char s5[] = "upper";
  static char s6[] = "num_comps";
  static char* kwlist[7] = {s1, s2, s3, s4, s5, s6, NULL};

  PyObject* graph_obj = NULL;
  PyObject* weight_list_obj = NULL;
  double ratio = 0;
  uint32_t lower = 0, upper = std::numeric_limits<weight_t>::max() / 4;
  int num_comps = -1;
  if (!PyArg_ParseTupleAndKeywords(args, kwds, "O|OdIIi", kwlist, &graph_obj,
                                   &weight_list_obj, &ratio, &lower, &upper,
                                   &num_comps)) {
    return NULL;
  }
  if (num_comps != -1 && num_comps < 1) {
    PyErr_SetString(PyExc_TypeError, "not positive integer");
    return NULL;
  }
  if (upper < lower) {
    PyErr_SetString(PyExc_TypeError, "lower bound is larger than upper bound");
    return NULL;
  }
  if (ratio != 0 && ratio < 1.0) {
    PyErr_SetString(PyExc_TypeError, "ratio is less than 1.0");
    return NULL;
  }
  if (std::numeric_limits<int16_t>::max() < num_comps) {
    PyErr_SetString(PyExc_TypeError, "too many components");
    return NULL;
  }

  vector<pair<string, string> > graph;
  if (graph_obj == NULL || graph_obj == Py_None) {
    PyErr_SetString(PyExc_TypeError, "no graph");
    return NULL;
  }
  PyObject* i = PyObject_GetIter(graph_obj);
  if (i == NULL) {
    return NULL;
  }
  PyObject* eo;
  while ((eo = PyIter_Next(i))) {
    PyObject* j = PyObject_GetIter(eo);
    if (j == NULL) {
      return NULL;
    }
    vector<string> e;
    PyObject* vo;
    while ((vo = PyIter_Next(j))) {
      if (!PyBytes_Check(vo)) {
        PyErr_SetString(PyExc_TypeError, "invalid graph");
        return NULL;
      }
      string v = PyBytes_AsString(vo);
      if (v.find(',') != string::npos) {
        PyErr_SetString(PyExc_TypeError, "invalid vertex in the graph");
        return NULL;
      }
      e.push_back(v);
    }
    assert(e.size() == 2);
    graph.push_back(make_pair(e[0], e[1]));
  }

  map<string, uint32_t> weight_list;
  if (weight_list_obj != NULL && weight_list_obj != Py_None) {
    PyObject* keyObject;
    PyObject* valObject;
    Py_ssize_t pos = 0;
    while (PyDict_Next(weight_list_obj, &pos, &keyObject, &valObject)) {
      if (!PyBytes_Check(keyObject)) {
        PyErr_SetString(PyExc_TypeError, "invalid vertex in weight list");
        return NULL;
      }
      string vertex = PyBytes_AsString(keyObject);
      if (!PyInt_Check(valObject)) {
        PyErr_SetString(PyExc_TypeError, "invalid weight in weight list");
        return NULL;
      }
      uint32_t weight = PyInt_AsLong(valObject);
      weight_list[vertex] = weight;
    }
  }

  auto ss = graphillion::SearchBalancedPartitions(graph, weight_list, ratio, lower,
                                             upper, num_comps);
  PySetsetObject* ret = reinterpret_cast<PySetsetObject*>
      (PySetset_Type.tp_alloc(&PySetset_Type, 0));
  ret->ss = new setset(ss);
  return reinterpret_cast<PyObject*>(ret);
}

static PyObject* reliability(PyObject*, PyObject* args, PyObject* kwds) {
  static char s1[] = "graph";
  static char s2[] = "probabilities";
  static char s3[] = "terminals";
  static char* kwlist[4] = {s1, s2, s3, NULL};

  PyObject* graph_obj = NULL;
  PyObject* prob_list_obj = NULL;
  PyObject* terminals_obj = NULL;
  if (!PyArg_ParseTupleAndKeywords(args, kwds, "O|OO", kwlist, &graph_obj,
                                   &prob_list_obj, &terminals_obj)) {
    return NULL;
  }

  vector<pair<string, string> > graph;
  if (graph_obj == NULL || graph_obj == Py_None) {
    PyErr_SetString(PyExc_TypeError, "no graph");
    return NULL;
  }
  PyObject* i = PyObject_GetIter(graph_obj);
  if (i == NULL) return NULL;
  PyObject* eo;
  while ((eo = PyIter_Next(i))) {
    PyObject* j = PyObject_GetIter(eo);
    if (j == NULL) return NULL;
    vector<string> e;
    PyObject* vo;
    while ((vo = PyIter_Next(j))) {
      if (!PyBytes_Check(vo)) {
        PyErr_SetString(PyExc_TypeError, "invalid graph");
        return NULL;
      }
      string v = PyBytes_AsString(vo);
      if (v.find(',') != string::npos) {
        PyErr_SetString(PyExc_TypeError, "invalid vertex in the graph");
        return NULL;
      }
      e.push_back(v);
    }
    assert(e.size() == 2);
    graph.push_back(make_pair(e[0], e[1]));
  }

  vector<double> probabilities;
  if (prob_list_obj == NULL || prob_list_obj == Py_None) {
    PyErr_SetString(PyExc_TypeError, "no prob_list");
    return NULL;
  }
  {
    PyObject* i = PyObject_GetIter(prob_list_obj);
    if (i == NULL) return NULL;
    PyObject* p;
    while (p = PyIter_Next(i)) {
      if (!PyFloat_Check(p)) {
        PyErr_SetString(PyExc_TypeError, "invalid probability");
        Py_DECREF(p);
        return NULL;
      }
      probabilities.push_back(PyFloat_AsDouble(p));
      Py_DECREF(p);
    }
    Py_DECREF(i);
  }

  if (terminals_obj == NULL || terminals_obj == Py_None) {
    PyErr_SetString(PyExc_TypeError, "no terminals");
    return NULL;
  }
  vector<string> terminals;
  {
    PyObject* i = PyObject_GetIter(terminals_obj);
    if (i == NULL) return NULL;
    PyObject* term;
    while (term = PyIter_Next(i)) {
      if (!PyBytes_Check(term)) {
        PyErr_SetString(PyExc_TypeError, "invalid terminals");
        Py_DECREF(term);
        return NULL;
      }
      terminals.push_back(PyBytes_AsString(term));
      Py_DECREF(term);
    }
    Py_DECREF(i);
  }

  auto prob = graphillion::reliability(graph, probabilities, terminals);
  return PyFloat_FromDouble(prob);
}

static PyObject* induced_graphs(PyObject*, PyObject* args, PyObject* kwds){
=======
static PyObject* chordal_graphs(PyObject*, PyObject* args, PyObject* kwds){
>>>>>>> 38a52080
  static char s1[] = "graph";
  static char* kwlist[2] = {s1, NULL};

  PyObject* graph_obj = NULL;
  if (!PyArg_ParseTupleAndKeywords(args, kwds, "O", kwlist, &graph_obj)) {
    return NULL;
  }

  vector<pair<string, string> > graph;
  if (graph_obj == NULL || graph_obj == Py_None) {
    PyErr_SetString(PyExc_TypeError, "no graph");
    return NULL;
  }
  PyObject* i = PyObject_GetIter(graph_obj);
  if (i == NULL) return NULL;
  PyObject* eo;
  while ((eo = PyIter_Next(i))) {
    PyObject* j = PyObject_GetIter(eo);
    if (j == NULL) return NULL;
    vector<string> e;
    PyObject* vo;
    while ((vo = PyIter_Next(j))) {
      if (!PyBytes_Check(vo)) {
        PyErr_SetString(PyExc_TypeError, "invalid graph");
        return NULL;
      }
      string v = PyBytes_AsString(vo);
      if (v.find(',') != string::npos) {
        PyErr_SetString(PyExc_TypeError, "invalid vertex in the graph");
        return NULL;
      }
      e.push_back(v);
    }
    assert(e.size() == 2);
    graph.push_back(make_pair(e[0], e[1]));
  }

<<<<<<< HEAD
  auto ss = graphillion::SearchInducedGraphs(graph);
  PySetsetObject* ret = reinterpret_cast<PySetsetObject*>
      (PySetset_Type.tp_alloc(&PySetset_Type, 0));
  ret->ss = new setset(ss);
  return reinterpret_cast<PyObject*>(ret);
}

static PyObject* weighted_induced_graphs(PyObject*, PyObject* args,
                                         PyObject* kwds){
  static char s1[] = "graph";
  static char s2[] = "weight_list";
  static char s3[] = "lower";
  static char s4[] = "upper";
  static char* kwlist[5] = {s1, s2, s3, s4, NULL};

  PyObject* graph_obj = NULL;
  PyObject* weight_list_obj = NULL;
  uint32_t lower = 0, upper = std::numeric_limits<uint32_t>::max() / 2;
  if (!PyArg_ParseTupleAndKeywords(args, kwds, "O|OII", kwlist, &graph_obj,
                                   &weight_list_obj, &lower, &upper)) {
    return NULL;
  }
  if (upper < lower) {
    PyErr_SetString(PyExc_TypeError, "lower bound is larger than upper bound");
    return NULL;
  }

  vector<pair<string, string> > graph;
  if (graph_obj == NULL || graph_obj == Py_None) {
    PyErr_SetString(PyExc_TypeError, "no graph");
    return NULL;
  }
  PyObject* i = PyObject_GetIter(graph_obj);
  if (i == NULL) return NULL;
  PyObject* eo;
  while ((eo = PyIter_Next(i))) {
    PyObject* j = PyObject_GetIter(eo);
    if (j == NULL) return NULL;
    vector<string> e;
    PyObject* vo;
    while ((vo = PyIter_Next(j))) {
      if (!PyBytes_Check(vo)) {
        PyErr_SetString(PyExc_TypeError, "invalid graph");
        return NULL;
      }
      string v = PyBytes_AsString(vo);
      if (v.find(',') != string::npos) {
        PyErr_SetString(PyExc_TypeError, "invalid vertex in the graph");
        return NULL;
      }
      e.push_back(v);
    }
    assert(e.size() == 2);
    graph.push_back(make_pair(e[0], e[1]));
  }

  std::map<std::string, uint32_t> weight_list;
  if (weight_list_obj != NULL && weight_list_obj != Py_None) {
    PyObject* keyObject;
    PyObject* valObject;
    Py_ssize_t pos = 0;
    while (PyDict_Next(weight_list_obj, &pos, &keyObject, &valObject)) {
      if (!PyBytes_Check(keyObject)) {
        PyErr_SetString(PyExc_TypeError, "invalid vertex in weight list");
        return NULL;
      }
      string vertex = PyBytes_AsString(keyObject);
      if (!PyInt_Check(valObject)) {
        PyErr_SetString(PyExc_TypeError, "invalid weight in weight list");
        return NULL;
      }
      uint32_t weight = PyInt_AsLong(valObject);
      weight_list[vertex] = weight;
    }
  }

  auto ss = graphillion::SearchWeightedInducedGraphs(graph, weight_list, lower,
                                                     upper);
=======
  auto ss = graphillion::SearchChordals(graph);
>>>>>>> 38a52080
  PySetsetObject* ret = reinterpret_cast<PySetsetObject*>
      (PySetset_Type.tp_alloc(&PySetset_Type, 0));
  ret->ss = new setset(ss);
  return reinterpret_cast<PyObject*>(ret);
}

static PyMethodDef module_methods[] = {
  {"load", reinterpret_cast<PyCFunction>(setset_load), METH_O, ""},
  {"loads", reinterpret_cast<PyCFunction>(setset_loads), METH_O, ""},
  {"_elem_limit", reinterpret_cast<PyCFunction>(setset_elem_limit), METH_NOARGS, ""},
  {"_num_elems", setset_num_elems, METH_VARARGS, ""},
  {"_graphs", reinterpret_cast<PyCFunction>(graphset_graphs), METH_VARARGS | METH_KEYWORDS, ""},
  {"_show_messages", reinterpret_cast<PyCFunction>(graphset_show_messages), METH_O, ""},
<<<<<<< HEAD
  {"_partitions", reinterpret_cast<PyCFunction>(graph_partitions), METH_VARARGS | METH_KEYWORDS, ""},
  {"_balanced_partitions", reinterpret_cast<PyCFunction>(balanced_partitions), METH_VARARGS | METH_KEYWORDS, ""},
  {"_reliability", reinterpret_cast<PyCFunction>(reliability), METH_VARARGS | METH_KEYWORDS, ""},
  {"_induced_graphs", reinterpret_cast<PyCFunction>(induced_graphs), METH_VARARGS | METH_KEYWORDS, ""},
  {"_weighted_induced_graphs", reinterpret_cast<PyCFunction>(weighted_induced_graphs), METH_VARARGS | METH_KEYWORDS, ""},
=======
  {"_chordal_graphs", reinterpret_cast<PyCFunction>(chordal_graphs), METH_VARARGS | METH_KEYWORDS, ""},
>>>>>>> 38a52080
  {NULL}  /* Sentinel */
};

PyDoc_STRVAR(graphillion_doc,
"Hidden module to implement graphillion classes.");

#if IS_PY3 == 1
static struct PyModuleDef moduledef = {
    PyModuleDef_HEAD_INIT,
    "_graphillion",      /* m_name */
    graphillion_doc,     /* m_doc */
    -1,                  /* m_size */
    module_methods,      /* m_methods */
    NULL,                /* m_reload */
    NULL,                /* m_traverse */
    NULL,                /* m_clear */
    NULL,                /* m_free */
};
#endif
MODULE_INIT_FUNC(_graphillion) {
  PyObject* m;
  if (PyType_Ready(&PySetset_Type) < 0) return NULL;
  if (PyType_Ready(&PySetsetIter_Type) < 0) return NULL;
#if IS_PY3 == 1
  m = PyModule_Create(&moduledef);
#else
  m = Py_InitModule3("_graphillion", module_methods, graphillion_doc);
#endif
  if (m == NULL) return NULL;
  Py_INCREF(&PySetset_Type);
  Py_INCREF(&PySetsetIter_Type);
  PyModule_AddObject(m, "setset", reinterpret_cast<PyObject*>(&PySetset_Type));
  PyModule_AddObject(m, "setset_iterator",
                     reinterpret_cast<PyObject*>(&PySetsetIter_Type));
  return m;
}<|MERGE_RESOLUTION|>--- conflicted
+++ resolved
@@ -42,13 +42,10 @@
 #include <vector>
 
 #include "graphillion/graphset.h"
-<<<<<<< HEAD
 #include "graphillion/reliability/reliability.h"
 #include "graphillion/induced_graphs/InducedGraphs.h"
 #include "graphillion/induced_graphs/WeightedInducedGraphs.h"
-=======
 #include "graphillion/chordal/chordal.h"
->>>>>>> 38a52080
 
 using graphillion::setset;
 using graphillion::Range;
@@ -1334,7 +1331,6 @@
   else Py_RETURN_FALSE;
 }
 
-<<<<<<< HEAD
 static PyObject* graph_partitions(PyObject*, PyObject* args, PyObject* kwds){
   static char s1[] = "graph";
   static char s2[] = "num_comp_lb";
@@ -1582,9 +1578,6 @@
 }
 
 static PyObject* induced_graphs(PyObject*, PyObject* args, PyObject* kwds){
-=======
-static PyObject* chordal_graphs(PyObject*, PyObject* args, PyObject* kwds){
->>>>>>> 38a52080
   static char s1[] = "graph";
   static char* kwlist[2] = {s1, NULL};
 
@@ -1622,7 +1615,6 @@
     graph.push_back(make_pair(e[0], e[1]));
   }
 
-<<<<<<< HEAD
   auto ss = graphillion::SearchInducedGraphs(graph);
   PySetsetObject* ret = reinterpret_cast<PySetsetObject*>
       (PySetset_Type.tp_alloc(&PySetset_Type, 0));
@@ -1701,9 +1693,51 @@
 
   auto ss = graphillion::SearchWeightedInducedGraphs(graph, weight_list, lower,
                                                      upper);
-=======
+  PySetsetObject* ret = reinterpret_cast<PySetsetObject*>
+      (PySetset_Type.tp_alloc(&PySetset_Type, 0));
+  ret->ss = new setset(ss);
+  return reinterpret_cast<PyObject*>(ret);
+}
+
+static PyObject* chordal_graphs(PyObject*, PyObject* args, PyObject* kwds){
+  static char s1[] = "graph";
+  static char* kwlist[2] = {s1, NULL};
+
+  PyObject* graph_obj = NULL;
+  if (!PyArg_ParseTupleAndKeywords(args, kwds, "O", kwlist, &graph_obj)) {
+    return NULL;
+  }
+
+  vector<pair<string, string> > graph;
+  if (graph_obj == NULL || graph_obj == Py_None) {
+    PyErr_SetString(PyExc_TypeError, "no graph");
+    return NULL;
+  }
+  PyObject* i = PyObject_GetIter(graph_obj);
+  if (i == NULL) return NULL;
+  PyObject* eo;
+  while ((eo = PyIter_Next(i))) {
+    PyObject* j = PyObject_GetIter(eo);
+    if (j == NULL) return NULL;
+    vector<string> e;
+    PyObject* vo;
+    while ((vo = PyIter_Next(j))) {
+      if (!PyBytes_Check(vo)) {
+        PyErr_SetString(PyExc_TypeError, "invalid graph");
+        return NULL;
+      }
+      string v = PyBytes_AsString(vo);
+      if (v.find(',') != string::npos) {
+        PyErr_SetString(PyExc_TypeError, "invalid vertex in the graph");
+        return NULL;
+      }
+      e.push_back(v);
+    }
+    assert(e.size() == 2);
+    graph.push_back(make_pair(e[0], e[1]));
+  }
+
   auto ss = graphillion::SearchChordals(graph);
->>>>>>> 38a52080
   PySetsetObject* ret = reinterpret_cast<PySetsetObject*>
       (PySetset_Type.tp_alloc(&PySetset_Type, 0));
   ret->ss = new setset(ss);
@@ -1717,15 +1751,12 @@
   {"_num_elems", setset_num_elems, METH_VARARGS, ""},
   {"_graphs", reinterpret_cast<PyCFunction>(graphset_graphs), METH_VARARGS | METH_KEYWORDS, ""},
   {"_show_messages", reinterpret_cast<PyCFunction>(graphset_show_messages), METH_O, ""},
-<<<<<<< HEAD
   {"_partitions", reinterpret_cast<PyCFunction>(graph_partitions), METH_VARARGS | METH_KEYWORDS, ""},
   {"_balanced_partitions", reinterpret_cast<PyCFunction>(balanced_partitions), METH_VARARGS | METH_KEYWORDS, ""},
   {"_reliability", reinterpret_cast<PyCFunction>(reliability), METH_VARARGS | METH_KEYWORDS, ""},
   {"_induced_graphs", reinterpret_cast<PyCFunction>(induced_graphs), METH_VARARGS | METH_KEYWORDS, ""},
   {"_weighted_induced_graphs", reinterpret_cast<PyCFunction>(weighted_induced_graphs), METH_VARARGS | METH_KEYWORDS, ""},
-=======
   {"_chordal_graphs", reinterpret_cast<PyCFunction>(chordal_graphs), METH_VARARGS | METH_KEYWORDS, ""},
->>>>>>> 38a52080
   {NULL}  /* Sentinel */
 };
 
