--- conflicted
+++ resolved
@@ -1328,7 +1328,6 @@
   else Py_RETURN_FALSE;
 }
 
-<<<<<<< HEAD
 static PyObject* graph_partitions(PyObject*, PyObject* args, PyObject* kwds){
   static char s1[] = "graph";
   static char s2[] = "num_comp_lb";
@@ -1350,19 +1349,6 @@
   }
   if(std::numeric_limits<int16_t>::max() < num_comp_ub){
     PyErr_SetString(PyExc_TypeError, "too many components");
-=======
-static PyObject* reliability(PyObject*, PyObject* args, PyObject* kwds) {
-  static char s1[] = "graph";
-  static char s2[] = "probabilities";
-  static char s3[] = "terminals";
-  static char* kwlist[4] = {s1, s2, s3, NULL};
-
-  PyObject* graph_obj = NULL;
-  PyObject* prob_list_obj = NULL;
-  PyObject* terminals_obj = NULL;
-  if (!PyArg_ParseTupleAndKeywords(args, kwds, "O|OO", kwlist, &graph_obj,
-                                   &prob_list_obj, &terminals_obj)) {
->>>>>>> 119983d9
     return NULL;
   }
 
@@ -1395,7 +1381,6 @@
     graph.push_back(make_pair(e[0], e[1]));
   }
 
-<<<<<<< HEAD
   auto ss = graphillion::SearchPartitions(graph, num_comp_lb, num_comp_ub);
   PySetsetObject* ret = reinterpret_cast<PySetsetObject*>
       (PySetset_Type.tp_alloc(&PySetset_Type, 0));
@@ -1498,7 +1483,51 @@
       (PySetset_Type.tp_alloc(&PySetset_Type, 0));
   ret->ss = new setset(ss);
   return reinterpret_cast<PyObject*>(ret);
-=======
+}
+
+static PyObject* reliability(PyObject*, PyObject* args, PyObject* kwds) {
+  static char s1[] = "graph";
+  static char s2[] = "probabilities";
+  static char s3[] = "terminals";
+  static char* kwlist[4] = {s1, s2, s3, NULL};
+
+  PyObject* graph_obj = NULL;
+  PyObject* prob_list_obj = NULL;
+  PyObject* terminals_obj = NULL;
+  if (!PyArg_ParseTupleAndKeywords(args, kwds, "O|OO", kwlist, &graph_obj,
+                                   &prob_list_obj, &terminals_obj)) {
+    return NULL;
+  }
+
+  vector<pair<string, string> > graph;
+  if (graph_obj == NULL || graph_obj == Py_None) {
+    PyErr_SetString(PyExc_TypeError, "no graph");
+    return NULL;
+  }
+  PyObject* i = PyObject_GetIter(graph_obj);
+  if (i == NULL) return NULL;
+  PyObject* eo;
+  while ((eo = PyIter_Next(i))) {
+    PyObject* j = PyObject_GetIter(eo);
+    if (j == NULL) return NULL;
+    vector<string> e;
+    PyObject* vo;
+    while ((vo = PyIter_Next(j))) {
+      if (!PyBytes_Check(vo)) {
+        PyErr_SetString(PyExc_TypeError, "invalid graph");
+        return NULL;
+      }
+      string v = PyBytes_AsString(vo);
+      if (v.find(',') != string::npos) {
+        PyErr_SetString(PyExc_TypeError, "invalid vertex in the graph");
+        return NULL;
+      }
+      e.push_back(v);
+    }
+    assert(e.size() == 2);
+    graph.push_back(make_pair(e[0], e[1]));
+  }
+
   vector<double> probabilities;
   if (prob_list_obj == NULL || prob_list_obj == Py_None) {
     PyErr_SetString(PyExc_TypeError, "no prob_list");
@@ -1543,7 +1572,6 @@
 
   auto prob = graphillion::reliability(graph, probabilities, terminals);
   return PyFloat_FromDouble(prob);
->>>>>>> 119983d9
 }
 
 static PyMethodDef module_methods[] = {
@@ -1553,12 +1581,9 @@
   {"_num_elems", setset_num_elems, METH_VARARGS, ""},
   {"_graphs", reinterpret_cast<PyCFunction>(graphset_graphs), METH_VARARGS | METH_KEYWORDS, ""},
   {"_show_messages", reinterpret_cast<PyCFunction>(graphset_show_messages), METH_O, ""},
-<<<<<<< HEAD
   {"_partitions", reinterpret_cast<PyCFunction>(graph_partitions), METH_VARARGS | METH_KEYWORDS, ""},
   {"_balanced_partitions", reinterpret_cast<PyCFunction>(balanced_partitions), METH_VARARGS | METH_KEYWORDS, ""},
-=======
   {"_reliability", reinterpret_cast<PyCFunction>(reliability), METH_VARARGS | METH_KEYWORDS, ""},
->>>>>>> 119983d9
   {NULL}  /* Sentinel */
 };
 
