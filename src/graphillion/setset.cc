/*********************************************************************
Copyright 2013  JST ERATO Minato project and other contributors
http://www-erato.ist.hokudai.ac.jp/?language=en

Permission is hereby granted, free of charge, to any person obtaining
a copy of this software and associated documentation files (the
"Software"), to deal in the Software without restriction, including
without limitation the rights to use, copy, modify, merge, publish,
distribute, sublicense, and/or sell copies of the Software, and to
permit persons to whom the Software is furnished to do so, subject to
the following conditions:

The above copyright notice and this permission notice shall be
included in all copies or substantial portions of the Software.

THE SOFTWARE IS PROVIDED "AS IS", WITHOUT WARRANTY OF ANY KIND,
EXPRESS OR IMPLIED, INCLUDING BUT NOT LIMITED TO THE WARRANTIES OF
MERCHANTABILITY, FITNESS FOR A PARTICULAR PURPOSE AND
NONINFRINGEMENT. IN NO EVENT SHALL THE AUTHORS OR COPYRIGHT HOLDERS BE
LIABLE FOR ANY CLAIM, DAMAGES OR OTHER LIABILITY, WHETHER IN AN ACTION
OF CONTRACT, TORT OR OTHERWISE, ARISING FROM, OUT OF OR IN CONNECTION
WITH THE SOFTWARE OR THE USE OR OTHER DEALINGS IN THE SOFTWARE.
**********************************************************************/

#include "graphillion/setset.h"

#include <cstdlib>

#include <algorithm>

#include "subsetting/dd/PathCounter.hpp"
#include "subsetting/spec/SapporoZdd.hpp"

#include "graphillion/zdd.h"

#include "subsetting/spec/SapporoZdd.hpp"
#include "SAPPOROBDD/ZBDD.h"

namespace graphillion {

using std::istream;
using std::make_pair;
using std::map;
using std::ostream;
using std::pair;
using std::set;
using std::sort;
using std::string;
using std::vector;

// setset::iterator

setset::iterator::iterator() : zdd_(null()), s_(set<elem_t>()) {
}

setset::iterator::iterator(const setset::iterator& i) : zdd_(i.zdd_), s_(i.s_) {
}

setset::iterator::iterator(const setset& ss) : zdd_(ss.zdd_), s_(set<elem_t>()) {
  this->next();
}

setset::iterator::iterator(const setset& ss, const set<elem_t>& s)
    : zdd_(ss.zdd_), s_(s) {
}

setset::iterator& setset::iterator::operator++() {
  this->next();
  return *this;
}

void setset::iterator::next() {
  if (this->zdd_ == null() || this->zdd_ == bot()) {
    this->zdd_ = null();
    this->s_ = set<elem_t>();
  } else {
    vector<elem_t> stack(this->s_.begin(), this->s_.end());
    sort(stack.begin(), stack.end());
    bool res = choose(this->zdd_, &stack);
    if (res) {
      this->s_ = set<elem_t>(stack.begin(), stack.end());
      if (stack.size() == 0)  // reach to the empty set (the last)
        this->zdd_ = bot();
    } else {
      this->zdd_ = null();
    }
  }
}

setset::random_iterator::random_iterator() : iterator(), size_(0) {
}

setset::random_iterator::random_iterator(const setset::random_iterator& i)
    : iterator(i), size_(i.size_) {
}

setset::random_iterator::random_iterator(const setset& ss) : iterator(ss, set<elem_t>()) {
  this->size_ = algo_c(ss.zdd_);
  this->next();
}

void setset::random_iterator::next() {
  if (this->zdd_ == null() || this->zdd_ == bot()) {
    this->zdd_ = null();
    this->s_ = set<elem_t>();
  } else {
    vector<elem_t> stack;
    zdd_t z = choose_random(this->zdd_, &stack);
    // Since same sets are rarely selected from very large setset that has more
    // than 1e17 sets, we don't need to remove the selected sets
    if (this->size_ < 1e17) this->zdd_ -= z;
    this->s_ = set<elem_t>(stack.begin(), stack.end());
  }
}

setset::weighted_iterator::weighted_iterator() : iterator() {
}

setset::weighted_iterator::weighted_iterator(const setset::weighted_iterator& i)
    : iterator(i), weights_(i.weights_) {
}

setset::weighted_iterator::weighted_iterator(const setset& ss,
                                             vector<double> weights)
    : iterator(ss, set<elem_t>()), weights_(weights) {
  this->next();
}

void setset::weighted_iterator::next() {
  if (this->zdd_ == null() || this->zdd_ == bot()) {
    this->zdd_ = null();
    this->s_ = set<elem_t>();
  } else {
    set<elem_t> s;
    this->zdd_ -= choose_best(this->zdd_, this->weights_, &s);
    this->s_ = s;
  }
}

// setset

setset::setset() : zdd_(bot()) {
}

setset::setset(const vector<set<elem_t> >& v) : zdd_(bot()) {
  for (vector<set<elem_t> >::const_iterator s = v.begin(); s != v.end(); ++s)
    this->zdd_ += setset(*s).zdd_;
}

setset::setset(const map<string, vector<elem_t> >& m, elem_t num_elems_a) {
  for (map<string, vector<elem_t> >::const_iterator i = m.begin();
       i != m.end(); ++i)
    assert(i->first == "include" || i->first == "exclude");
  map<string, vector<elem_t> >::const_iterator in_i = m.find("include");
  map<string, vector<elem_t> >::const_iterator ex_i = m.find("exclude");
  const vector<elem_t>& in_v = in_i != m.end() ? in_i->second : vector<elem_t>();
  const vector<elem_t>& ex_v = ex_i != m.end() ? ex_i->second : vector<elem_t>();
  for (vector<elem_t>::const_iterator e = in_v.begin(); e != in_v.end(); ++e)
    single(*e);
  for (vector<elem_t>::const_iterator e = ex_v.begin(); e != ex_v.end(); ++e)
    single(*e);
  vector<zdd_t> n(num_elems_a + 2);
  n[0] = bot(), n[1] = top();
  for (elem_t v = num_elems_a; v > 0; --v) {
    bool in_found = std::find(in_v.begin(), in_v.end(), v) != in_v.end();
    bool ex_found = std::find(ex_v.begin(), ex_v.end(), v) != ex_v.end();
    assert(!(in_found && ex_found));
    elem_t i = num_elems_a - v + 2;
    n[i] = in_found ? n[0]   + single(v) * n[i-1]
         : ex_found ? n[i-1] + single(v) * n[0]
         :            n[i-1] + single(v) * n[i-1];
  }
  this->zdd_ = n[num_elems_a + 1];
}

setset::setset(istream& in) : zdd_(graphillion::load(in)) {
}

setset setset::operator~() const {
  return setset(graphillion::complement(this->zdd_, num_elems()));
}

setset setset::operator|(const setset& ss) const {
  return setset(this->zdd_ + ss.zdd_);
}

setset setset::operator&(const setset& ss) const {
  return setset(this->zdd_ & ss.zdd_);
}

setset setset::operator-(const setset& ss) const {
  return setset(this->zdd_ - ss.zdd_);
}

setset setset::operator^(const setset& ss) const {
  return setset((this->zdd_ - ss.zdd_) + (ss.zdd_ - this->zdd_));
}

setset setset::operator/(const setset& ss) const {
  assert(ss.zdd_ != bot() || is_term(this->zdd_));
  return setset(this->zdd_ / ss.zdd_);
}

setset setset::operator%(const setset& ss) const {
  assert(ss.zdd_ != bot() || is_term(this->zdd_));
  return setset(this->zdd_ % ss.zdd_);
}

void setset::operator&=(const setset& ss) {
  this->zdd_ &= ss.zdd_;
}

void setset::operator|=(const setset& ss) {
  this->zdd_ += ss.zdd_;
}

void setset::operator-=(const setset& ss) {
  this->zdd_ -= ss.zdd_;
}

void setset::operator^=(const setset& ss) {
  this->zdd_ = (this->zdd_ - ss.zdd_) + (ss.zdd_ - this->zdd_);
}

void setset::operator/=(const setset& ss) {
  this->zdd_ /= ss.zdd_;
}

void setset::operator%=(const setset& ss) {
  this->zdd_ %= ss.zdd_;
}

bool setset::operator<=(const setset& ss) const {
  return (this->zdd_ - ss.zdd_) == bot();
}

bool setset::operator<(const setset& ss) const {
  return (this->zdd_ - ss.zdd_) == bot() && this->zdd_ != ss.zdd_;
}

bool setset::operator>=(const setset& ss) const {
  return (ss.zdd_ - this->zdd_) == bot();
}

bool setset::operator>(const setset& ss) const {
  return (ss.zdd_ - this->zdd_) == bot() && this->zdd_ != ss.zdd_;
}

word_t setset::id() const {
  return graphillion::id(this->zdd_);
}

bool setset::is_disjoint(const setset& ss) const {
  return (this->zdd_ & ss.zdd_) == bot();
}

bool setset::is_subset(const setset& ss) const {
  return *this <= ss;
}

bool setset::is_superset(const setset& ss) const {
  return *this >= ss;
}

bool setset::empty() const {
  return this->zdd_ == bot();
}

string setset::size() const {
  // need not offset because it just counts the number of elements
  //SapporoZdd f(this->zdd_, graphillion::max_elem() - graphillion::num_elems());
  tdzdd::SapporoZdd f(this->zdd_, 0);
<<<<<<< HEAD
  //return tdzdd::countPaths(f, true);
  return tdzdd::countPaths(f, false); // not use multi processors because
                                      // SAPPOROBDDD is not thread safe
=======
  return tdzdd::countPaths(f, true);
>>>>>>> 1fea81af
}

setset::iterator setset::begin() const {
  return setset::iterator(*this);
}

setset::random_iterator setset::begin_randomly() const {
  return setset::random_iterator(*this);
}

setset::weighted_iterator setset::begin_from_min(const vector<double>& weights) const {
  vector<double> inverted_weights;
  for (vector<double>::const_iterator i = weights.begin();
       i != weights.end(); ++i)
    inverted_weights.push_back(-1 * (*i));
  return setset::weighted_iterator(*this, inverted_weights);
}

setset::weighted_iterator setset::begin_from_max(const vector<double>& weights) const {
  return setset::weighted_iterator(*this, weights);
}

setset::iterator setset::find(const set<elem_t>& s) const {
  if (this->zdd_ - setset(s).zdd_ != this->zdd_)
    return setset::iterator(*this, s);
  else
    return setset::iterator();
}

size_t setset::count(const set<elem_t>& s) const {
  return this->zdd_ / setset(s).zdd_ != bot() ? 1 : 0;
}

pair<setset::iterator, bool> setset::insert(const set<elem_t>& s) {
  if (this->find(s) != end()) {
    return make_pair(setset::iterator(*this, s), false);
  } else {
    *this |= setset(s);
    return make_pair(setset::iterator(*this, s), true);
  }
}

setset::iterator setset::insert(const_iterator /*hint*/, const set<elem_t>& s) {
  pair<iterator, bool> p = this->insert(s);
  return p.first;
}

void setset::insert(elem_t e) {
  set<elem_t> s;
  s.insert(e);
  this->zdd_ = graphillion::join(this->zdd_, setset(s).zdd_);
}

setset::iterator setset::erase(const_iterator position) {
  this->erase(*position);
  return setset::iterator();
}

size_t setset::erase(const set<elem_t>& s) {
  if (this->find(s) != end()) {
    *this -= setset(s);
    return 1;
  } else {
    return 0;
  }
}

void setset::erase(elem_t e) {
  //set<elem_t> s;
  //for (elem_t e2 = 1; e2 <= num_elems_; ++e2)
  //  if (e != e2) s.insert(e2);
  //this->zdd_ = graphillion::meet(this->zdd_, setset(s).zdd_);

  // Change the algorithm so that num_elems_ is not used.
  this->zdd_ = this->zdd_.OffSet(e) + this->zdd_.OnSet0(e);
}

void setset::clear() {
  this->zdd_ = bot();
}

void setset::swap(setset& ss) {
  zdd_t z = this->zdd_;
  this->zdd_ = ss.zdd_;
  ss.zdd_ = z;
}

void setset::flip(elem_t e) {
  this->zdd_ = this->zdd_.Change(e);
}

void setset::flip_all(elem_t num_elems_a) {
  for (elem_t e = 1; e <= num_elems_a; ++e)
    this->zdd_ = this->zdd_.Change(e);
}

setset setset::complement(elem_t num_elems_a) const {
  return setset(graphillion::complement(this->zdd_, num_elems_a));
}

setset setset::minimal() const {
  return setset(graphillion::minimal(this->zdd_));
}

setset setset::maximal() const {
  return setset(graphillion::maximal(this->zdd_));
}

setset setset::hitting(elem_t num_elems_a) const {  // a.k.a cross elements
  return setset(graphillion::hitting(this->zdd_, num_elems_a));
}

setset setset::smaller(size_t set_size) const {
  return setset(this->zdd_.PermitSym(set_size - 1));
}

setset setset::larger(size_t set_size) const {
  return setset(this->zdd_ - this->zdd_.PermitSym(set_size));
}

setset setset::set_size(size_t set_size) const {
  zdd_t z = this->zdd_.PermitSym(set_size) - this->zdd_.PermitSym(set_size - 1);
  return setset(z);
}

setset setset::join(const setset& ss) const {
  return setset(graphillion::join(this->zdd_, ss.zdd_));
}

setset setset::meet(const setset& ss) const {
  return setset(graphillion::meet(this->zdd_, ss.zdd_));
}

setset setset::subsets(const setset& ss) const {
  return setset(this->zdd_.Permit(ss.zdd_));
}

setset setset::supersets(const setset& ss) const {
  return setset(this->zdd_.Restrict(ss.zdd_));
}

setset setset::supersets(elem_t e) const {
  set<elem_t> s;
  s.insert(e);
  zdd_t z1 = setset(s).zdd_;
  zdd_t z2 = this->zdd_ / z1;
  return setset(z2 * z1);
}

setset setset::non_subsets(const setset& ss) const {
  return setset(graphillion::non_subsets(this->zdd_, ss.zdd_));
}

setset setset::non_supersets(const setset& ss) const {
  return setset(graphillion::non_supersets(this->zdd_, ss.zdd_));
}

setset setset::non_supersets(elem_t e) const {
  set<elem_t> s;
  s.insert(e);
  return setset(this->zdd_ % setset(s).zdd_);
}

setset setset::cost_le(const std::vector<bddcost>& costs, const bddcost cost_bound) const {
  assert(static_cast<graphillion::elem_t>(costs.size()) == num_elems());
  BDDCT bddct;
  //bddct.Alloc(costs.size());
  bddct.Alloc(BDD_VarUsed()); // We should set n to be the number of used vars.
  for (size_t i = 0; i < costs.size(); ++i) {
    bddvar var = i + 1;
    bddct.SetCostOfLev(BDD_LevOfVar(var), costs[i]);
  }
  zdd_t valid_cost_zdd = bddct.ZBDD_CostLE(this->zdd_, cost_bound);
  return setset(valid_cost_zdd);
}

setset setset::remove_some_element() const {
  return setset(graphillion::remove_some_element(this->zdd_));
}

setset setset::add_some_element(int n, int lower) const {
  return setset(graphillion::add_some_element(this->zdd_, n, lower));
}

setset setset::remove_add_some_elements(int n, int lower) const {
  return setset(graphillion::remove_add_some_elements(this->zdd_, n, lower));
}

setset setset::to_vertexsetset_setset(const std::vector<std::vector<std::string>> &edges_from_top) const {
  if (this->zdd_ == bot()) {
    return setset(bot());
  }
  std::pair<tdzdd::Graph, VariableConverter::VariableList> graph_and_vlist =
    VariableConverter::construct_graph_and_vlist(edges_from_top);
  tdzdd::Graph graph = graph_and_vlist.first;
  VariableConverter::VariableList vlist = graph_and_vlist.second;

<<<<<<< HEAD
  //const int offset = max_elem() - std::max(graph.edgeSize(), graph.vertexSize());
  const int offset = max_elem() - graph.edgeSize();
  tdzdd::SapporoZdd dd_e_spec(this->zdd_, offset);
  tdzdd::DdStructure<2> dd_e(dd_e_spec);
  dd_e.zddReduce();
  zdd_t dd_v = VariableConverter::eToVZdd(dd_e, graph, vlist, max_elem() - graph.vertexSize());
  return setset(dd_v);
}

setset setset::to_edgevertexsetset_setset(const std::vector<std::vector<std::string>> &edges_from_top) const {
  if (this->zdd_ == bot()) {
    return setset(bot());
  }
  std::pair<tdzdd::Graph, VariableConverter::VariableList> graph_and_vlist =
    VariableConverter::construct_graph_and_vlist(edges_from_top);
  tdzdd::Graph graph = graph_and_vlist.first;
  VariableConverter::VariableList vlist = graph_and_vlist.second;

  const int offset = max_elem() - graph.edgeSize();
=======
  const int offset = max_elem() - std::max(graph.edgeSize(), graph.vertexSize());
>>>>>>> 1fea81af
  tdzdd::SapporoZdd dd_e_spec(this->zdd_, offset);
  tdzdd::DdStructure<2> dd_e(dd_e_spec);
  dd_e.zddReduce();
  zdd_t dd_v = VariableConverter::eToEvSZdd(dd_e, graph, vlist, max_elem() - graph.edgeSize() - graph.vertexSize());
  return setset(dd_v);
}

double setset::probability(const vector<double>& probabilities, elem_t num_elems_a) const {
  assert(static_cast<graphillion::elem_t>(probabilities.size()) == num_elems() + 1);
  if (this->zdd_ == bot()) {  // this->empty()
    return 0;
  } else if (this->zdd_ == top()) {
    double p = 1;
    for (int e = 1; e <= num_elems_a; ++e)
      p *= 1 - probabilities[e];
    return p;
  } else {
    map<word_t, double> cache;
    cache[graphillion::id(bot())] = 0;
    cache[graphillion::id(top())] = 1;
    return graphillion::probability(1, this->zdd_, probabilities, cache, num_elems_a);
  }
}

void setset::dump(ostream& out) const {
  graphillion::dump(this->zdd_, out);
}

void setset::dump(FILE* fp) const {
  graphillion::dump(this->zdd_, fp);
}

setset setset::load(istream& in) {
  return setset(graphillion::load(in));
}

setset setset::load(FILE* fp) {
  return setset(graphillion::load(fp));
}

void setset::_enum(ostream& out,
                   const pair<const char*, const char*> outer_braces,
                   const pair<const char*, const char*> inner_braces) const {
  graphillion::_enum(this->zdd_, out, outer_braces, inner_braces);
}

void setset::_enum(FILE* fp,
                   const pair<const char*, const char*> outer_braces,
                   const pair<const char*, const char*> inner_braces) const {
  graphillion::_enum(this->zdd_, fp, outer_braces, inner_braces);
}

elem_t setset::elem_limit() {
  return graphillion::elem_limit();
}

elem_t setset::max_elem() {
  return graphillion::max_elem();
}

elem_t setset::num_elems() {
  return graphillion::num_elems();
}

void setset::num_elems(elem_t num_elems) {
  graphillion::num_elems(num_elems);
}

ostream& operator<<(ostream& out, const setset& ss) {
  graphillion::dump(ss.zdd_, out);
  return out;
}

istream& operator>>(istream& in, setset& ss) {
  ss.zdd_ = graphillion::load(in);
  return in;
}

setset::setset(const set<elem_t>& s) : zdd_(top()) {
  for (set<elem_t>::const_iterator e = s.begin(); e != s.end(); ++e)
    this->zdd_ *= single(*e);
}

}  // namespace graphillion<|MERGE_RESOLUTION|>--- conflicted
+++ resolved
@@ -270,13 +270,7 @@
   // need not offset because it just counts the number of elements
   //SapporoZdd f(this->zdd_, graphillion::max_elem() - graphillion::num_elems());
   tdzdd::SapporoZdd f(this->zdd_, 0);
-<<<<<<< HEAD
-  //return tdzdd::countPaths(f, true);
-  return tdzdd::countPaths(f, false); // not use multi processors because
-                                      // SAPPOROBDDD is not thread safe
-=======
   return tdzdd::countPaths(f, true);
->>>>>>> 1fea81af
 }
 
 setset::iterator setset::begin() const {
@@ -474,7 +468,6 @@
   tdzdd::Graph graph = graph_and_vlist.first;
   VariableConverter::VariableList vlist = graph_and_vlist.second;
 
-<<<<<<< HEAD
   //const int offset = max_elem() - std::max(graph.edgeSize(), graph.vertexSize());
   const int offset = max_elem() - graph.edgeSize();
   tdzdd::SapporoZdd dd_e_spec(this->zdd_, offset);
@@ -494,9 +487,6 @@
   VariableConverter::VariableList vlist = graph_and_vlist.second;
 
   const int offset = max_elem() - graph.edgeSize();
-=======
-  const int offset = max_elem() - std::max(graph.edgeSize(), graph.vertexSize());
->>>>>>> 1fea81af
   tdzdd::SapporoZdd dd_e_spec(this->zdd_, offset);
   tdzdd::DdStructure<2> dd_e(dd_e_spec);
   dd_e.zddReduce();
